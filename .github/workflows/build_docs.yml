name: Build docs

on:
  workflow_dispatch:
  workflow_call:
  pull_request:
    branches:
      - main

jobs:
  build:
    runs-on: ubuntu-22.04
    container: ghcr.io/fenics/dolfinx/dev-env:current-mpich
    env:
      # Directory that will be published on github pages
      PUBLISH_DIR: ./_build/html
      PETSC_ARCH: "linux-gnu-real64-32"

    steps:
<<<<<<< HEAD
    - uses: actions/checkout@v4

    - name: Install DOLFINx
      uses: ./.github/actions/install-dolfinx
      with:
        dolfinx: v0.7.3
        ufl: 2023.2.0
        ffcx: v0.7.0
        basix: v0.7.0

    - name: Install DOLFINx-MPC (C++)
      run: |
        cmake -G Ninja -B build-dir -DCMAKE_BUILD_TYPE=Release -S cpp/
        cmake --build build-dir --parallel 3
        cmake --install build-dir

    - name: Install DOLFINx-MPC (Python)
      run: python3 -m pip -v install python/[docs]

    - name: Build docs
      run: jupyter book build .

    - name: Upload documentation as artifact
      uses: actions/upload-artifact@v3
      with:
        name: documentation
        path: ${{ env.PUBLISH_DIR }}
        if-no-files-found: error
=======
      - uses: actions/checkout@v4

      - name: Install DOLFINx
        uses: jorgensd/actions/install-dolfinx@v0.2.0
        with:
          dolfinx: main
          ufl: main
          ffcx: main
          basix: main
          petsc_arch: ${PETSC_ARCH}

      - name: Install DOLFINx-MPC (C++)
        run: |
          cmake -G Ninja -B build-dir -DCMAKE_BUILD_TYPE=Release -S cpp/
          cmake --build build-dir --parallel 3
          cmake --install build-dir

      - name: Install DOLFINx-MPC (Python)
        run: python3 -m pip -v install --config-settings=cmake.build-type="Release" --no-build-isolation  ./python/[docs]

      - name: Build docs
        run: jupyter book build .

      - name: Upload documentation as artifact
        uses: actions/upload-artifact@v4
        with:
          name: documentation
          path: ${{ env.PUBLISH_DIR }}
          if-no-files-found: error
>>>>>>> 41e6a6c6
<|MERGE_RESOLUTION|>--- conflicted
+++ resolved
@@ -17,45 +17,15 @@
       PETSC_ARCH: "linux-gnu-real64-32"
 
     steps:
-<<<<<<< HEAD
-    - uses: actions/checkout@v4
-
-    - name: Install DOLFINx
-      uses: ./.github/actions/install-dolfinx
-      with:
-        dolfinx: v0.7.3
-        ufl: 2023.2.0
-        ffcx: v0.7.0
-        basix: v0.7.0
-
-    - name: Install DOLFINx-MPC (C++)
-      run: |
-        cmake -G Ninja -B build-dir -DCMAKE_BUILD_TYPE=Release -S cpp/
-        cmake --build build-dir --parallel 3
-        cmake --install build-dir
-
-    - name: Install DOLFINx-MPC (Python)
-      run: python3 -m pip -v install python/[docs]
-
-    - name: Build docs
-      run: jupyter book build .
-
-    - name: Upload documentation as artifact
-      uses: actions/upload-artifact@v3
-      with:
-        name: documentation
-        path: ${{ env.PUBLISH_DIR }}
-        if-no-files-found: error
-=======
       - uses: actions/checkout@v4
 
       - name: Install DOLFINx
         uses: jorgensd/actions/install-dolfinx@v0.2.0
         with:
-          dolfinx: main
-          ufl: main
-          ffcx: main
-          basix: main
+          dolfinx: v0.8.0
+          ufl: 2024.1.0.post0
+          ffcx: v0.8.0
+          basix: v0.8.0
           petsc_arch: ${PETSC_ARCH}
 
       - name: Install DOLFINx-MPC (C++)
@@ -75,5 +45,4 @@
         with:
           name: documentation
           path: ${{ env.PUBLISH_DIR }}
-          if-no-files-found: error
->>>>>>> 41e6a6c6
+          if-no-files-found: error
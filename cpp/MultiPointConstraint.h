// Copyright (C) 2020 Jorgen S. Dokken
//
// This file is part of DOLFINX_MPC
//
// SPDX-License-Identifier:    LGPL-3.0-or-later

#pragma once

#include "utils.h"
#include <Eigen/Dense>
#include <dolfinx/common/IndexMap.h>
#include <dolfinx/fem/DofMap.h>
#include <dolfinx/fem/Form.h>
#include <dolfinx/function/FunctionSpace.h>
#include <dolfinx/la/SparsityPattern.h>

namespace dolfinx_mpc
{
/// This class provides the interface for setting multi-point
/// constraints.
///
///   u_i = u_j,
///
/// where u_i and u_j denotes the i-th and j-th global degree of freedom
/// in the corresponding function space. A MultiPointBC is specified by
/// the function space (trial space), and a vector of pairs, connecting
/// master and slave nodes with a linear dependency.

class MultiPointConstraint
{

public:
  /// Create multi-point constraint
  ///
  /// @param[in] V The functionspace on which the multipoint constraint
  /// condition is applied
  /// @param[in] slaves List of slave nodes
  /// @param[in] masters List of master nodes, listed such as all the
  /// master nodes for the first coefficients comes first, then the
  /// second slave node etc.
  /// @param[in] coefficients List of coefficients corresponding to the
  /// it-h master node
  /// @param[in] offsets Gives the starting point for the i-th slave
  /// node in the master and coefficients list.
  MultiPointConstraint(
      std::shared_ptr<const dolfinx::function::FunctionSpace> V,
      Eigen::Array<std::int64_t, Eigen::Dynamic, 1> slaves,
      Eigen::Array<std::int64_t, Eigen::Dynamic, 1> masters,
      Eigen::Array<double, Eigen::Dynamic, 1> coefficients,
      Eigen::Array<std::int64_t, Eigen::Dynamic, 1> offsets);

  /// Add sparsity pattern for multi-point constraints to existing
  /// sparsity pattern
  /// @param[in] a bi-linear form for the current variational problem
  /// (The one used to generate input sparsity-pattern).
  dolfinx::la::SparsityPattern
  create_sparsity_pattern(const dolfinx::fem::Form& a);

  /// Generate indexmap including MPC ghosts
  std::shared_ptr<dolfinx::common::IndexMap> generate_index_map();

  /// Return array of slave coefficients
  Eigen::Array<std::int64_t, Eigen::Dynamic, 1> slaves() { return _slaves; };

  /// Return local_indices of master coefficients
  Eigen::Array<std::int32_t, Eigen::Dynamic, 1> masters_local()
  {
    return _masters_local;
  };

  // Local indices of cells containing slave coefficients
  Eigen::Array<std::int64_t, Eigen::Dynamic, 1> slave_cells()
  {
    return _slave_cells;
  };

  /// Return the index_map for the test and trial space
  std::shared_ptr<dolfinx::common::IndexMap> index_map() { return _index_map; };

  /// Return master offset data
  Eigen::Array<std::int64_t, Eigen::Dynamic, 1> master_offsets()
  {
    return _offsets_masters;
  };

  /// Return the array of master dofs and corresponding coefficients
<<<<<<< HEAD
  std::pair<Eigen::Array<std::int64_t, Eigen::Dynamic, 1>,
            Eigen::Array<double, Eigen::Dynamic, 1>>
  masters_and_coefficients()
  {
    return std::pair(_masters, _coefficients);
=======
  Eigen::Array<double, Eigen::Dynamic, 1> coefficients()
  {
    return _coefficients;
>>>>>>> 62172a28
  };

  /// Return map from cell with slaves to the dof numbers
  std::pair<Eigen::Array<std::int64_t, Eigen::Dynamic, 1>,
            Eigen::Array<std::int64_t, Eigen::Dynamic, 1>>
  cell_to_slave_mapping()
  {
    return std::pair(_cell_to_slave, _offsets_cell_to_slave);
  };

  /// Return dofmap with MPC ghost values.
  std::shared_ptr<dolfinx::fem::DofMap> mpc_dofmap() { return _mpc_dofmap; };

private:
  std::shared_ptr<const dolfinx::function::FunctionSpace> _function_space;
  std::shared_ptr<dolfinx::common::IndexMap> _index_map;
  std::shared_ptr<dolfinx::fem::DofMap> _mpc_dofmap;

  Eigen::Array<std::int64_t, Eigen::Dynamic, 1> _slaves;

  Eigen::Array<std::int64_t, Eigen::Dynamic, 1> _masters;
  Eigen::Array<std::int32_t, Eigen::Dynamic, 1> _masters_local;

  Eigen::Array<double, Eigen::Dynamic, 1> _coefficients;
  Eigen::Array<std::int64_t, Eigen::Dynamic, 1> _offsets_masters;

  Eigen::Array<std::int64_t, Eigen::Dynamic, 1> _cell_to_slave;
  Eigen::Array<std::int64_t, Eigen::Dynamic, 1> _offsets_cell_to_slave;

  Eigen::Array<std::int64_t, Eigen::Dynamic, 1> _cell_to_master;
  Eigen::Array<std::int64_t, Eigen::Dynamic, 1> _offsets_cell_to_master;

  Eigen::Array<std::int64_t, Eigen::Dynamic, 1> _slave_cells;
  Eigen::Array<std::int64_t, Eigen::Dynamic, 1> _master_cells;
};

} // namespace dolfinx_mpc<|MERGE_RESOLUTION|>--- conflicted
+++ resolved
@@ -84,17 +84,9 @@
   };
 
   /// Return the array of master dofs and corresponding coefficients
-<<<<<<< HEAD
-  std::pair<Eigen::Array<std::int64_t, Eigen::Dynamic, 1>,
-            Eigen::Array<double, Eigen::Dynamic, 1>>
-  masters_and_coefficients()
-  {
-    return std::pair(_masters, _coefficients);
-=======
   Eigen::Array<double, Eigen::Dynamic, 1> coefficients()
   {
     return _coefficients;
->>>>>>> 62172a28
   };
 
   /// Return map from cell with slaves to the dof numbers

--- conflicted
+++ resolved
@@ -223,260 +223,6 @@
     }
   }
   timer3.stop();
-  dolfinx::common::Timer timermm2(
-      "MPC-INIT: Indexmap Master-Master ghosting 2");
-
-  // Add ghosts for same master for different slave
-<<<<<<< HEAD
-  // for (std::int64_t i = 0; i < _masters->num_nodes(); i++)
-  // {
-  //   for (std::int64_t j = 0; j < _masters->links(i).size(); j++)
-  //   {
-  //     int reoccuring = _master_num_occ->links(i)[j] > 1;
-  //     bool is_local = _master_owner_ranks->links(i)[j] == mpi_rank;
-  //     if (reoccuring && is_local)
-  //     {
-  //       // Add entries for the whole block
-  //       const int master_as_int = _masters->links(i)[j];
-  //       const std::div_t div = std::div(master_as_int, block_size);
-  //       const int index = div.quot;
-  //       Eigen::Array<PetscInt, Eigen::Dynamic, 1> master_block(block_size);
-
-  //       for (std::int64_t comp = 0; comp < block_size; comp++)
-  //         master_block[comp] = block_size * index + comp;
-
-  //       // Find the other locations of that master loop slave wise
-  //       for (std::int64_t k = 0; k < _masters->num_nodes(); k++)
-  //       {
-  //         std::vector<std::int64_t> local_masters(
-  //             _masters->links(k).data(),
-  //             _masters->links(k).data() + _masters->links(k).size());
-  //         // Check if master is occuring for the k-th slave
-  //         std::int32_t local_occurances
-  //             = std::count(local_masters.begin(), local_masters.end(),
-  //                          _masters->links(i)[j]);
-  //         if (local_occurances > 0)
-  //         {
-  //           // Loop through all the masters
-  //           for (std::int64_t l = 0; l < _masters->links(k).size(); l++)
-  //           {
-  //             // Check if other master is not locally owned
-  //             if (_master_owner_ranks->links(k)[l] != mpi_rank)
-  //             {
-  //               // Add entries for full block
-  //               const int other_master_as_int = _masters->links(k)[l];
-  //               const std::div_t other_div
-  //                   = std::div(other_master_as_int, block_size);
-  //               const int other_index = other_div.quot;
-  //               dolfinx::common::Timer timermc4(
-  //                   "MPC-INIT: QQQMaster to slave inner");
-
-  //               // Check if master has already been ghosted
-  //               auto is_old_ghost = std::find(old_ghosts.begin(),
-  //                                             old_ghosts.end(), other_index);
-  //               auto is_new_ghost
-  //                   = std::find(additional_ghosts.begin(),
-  //                               additional_ghosts.end(), other_index);
-  //               timermc4.stop();
-  //               if ((is_old_ghost == old_ghosts.end())
-  //                   && (is_new_ghost == additional_ghosts.end()))
-  //               {
-  //                 additional_ghosts.push_back(other_index);
-  //                 additional_ghost_ranks.push_back(
-  //                     _master_owner_ranks->links(k)[l]);
-  //               }
-  //             }
-  //           }
-  //         }
-  //       }
-  //     }
-  //   }
-  // }
-  std::cout << "NEW GHOSTS " << additional_ghosts.size() << " \n";
-  //       // dolfinx::common::Timer timermc2("MPC-INIT: SCOPETIMER");
-  //       // for (std::int64_t k = 0; k < _masters->num_nodes(); k++)
-  //       // {
-  //       // if ((_masters->links(k) ==
-  //       _masters_local->links(i)[j]).count() >
-  //       // 0)
-  //       // {
-  //       // }
-  //       // for (std::int64_t l = 0; l < _masters->links(k).size(); l++)
-  //       // {
-  //       //   // Check if other master is not locally owned
-  //       //   if (_master_owner_ranks->links(k)[l] != mpi_rank)
-  //       //   {
-  //     }
-  //   }
-  //   // std::vector<Eigen::Index> occurs_at;
-  //   // Find where other masters are in global array
-  // }
-  // }
-  // for (Eigen::Index k = 0; k < masters_std.size(); k++)
-  // {
-  //   auto mk = masters_std[k];
-  //   auto it = std::find_if(std::begin(masters_std),
-  //   std::end(masters_std),
-  //                          [mk](int i) { return i == mk; });
-  //   while (it != std::end(masters_std))
-  //   {
-  //     if (std::distance(std::begin(masters_std), it) != i)
-  //     {
-  //       occurs_at.emplace_back(
-  //           std::distance(std::begin(masters_std), it));
-  //     }
-  //     it = std::find_if(std::next(it), std::end(masters_std),
-  //                       [mk](int i) { return i == mk; });
-  //   }
-  // }
-
-  // const int master_as_int = _masters->links(i)[j];
-  // const std::div_t div = std::div(master_as_int, block_size);
-  // const int index = div.quot;
-  // Eigen::Array<PetscInt, Eigen::Dynamic, 1>
-  // master_block(block_size);
-
-  // for (std::int64_t comp = 0; comp < block_size; comp++)
-  //   master_block[comp] = block_size * index + comp;
-  // dolfinx::common::Timer timermc3("MPC-INIT: Master to slave");
-
-  // // Find which slaves the master belongs
-  // for (std::int64_t o = 0; o < occurs_at.size(); o++)
-  // {
-  //   for (std::int64_t k = 0; k < _masters->offsets().size() - 1;
-  // k++)
-  //   {
-  //     if (_masters->offsets()[k] <= occurs_at[o]
-  //         && occurs_at[o] < _masters->offsets()[k + 1])
-  //     {
-
-  //       for (std::int64_t l = 0; l < _masters->links(k).size(); l++)
-  //       {
-  //         dolfinx::common::Timer timermc5(
-  //             "MPC-INIT: PPPMaster to slave inner");
-  //         // Check if other master is not locally owned
-  //         if (_master_owner_ranks->links(k)[l] != mpi_rank)
-  //         {
-  //           const int other_master_as_int = _masters->links(k)[l];
-  //           const std::div_t other_div
-  //               = std::div(other_master_as_int, block_size);
-  //           const int other_index = other_div.quot;
-  //           dolfinx::common::Timer timermc4(
-  //               "MPC-INIT: QQQMaster to slave inner");
-
-  //           // Check if master has already been ghosted
-  //           auto is_old_ghost = std::find(
-  //               old_ghosts.begin(), old_ghosts.end(), other_index);
-  //           auto is_new_ghost
-  //               = std::find(additional_ghosts.begin(),
-  //                           additional_ghosts.end(), other_index);
-  //           timermc4.stop();
-  //           if ((is_old_ghost == old_ghosts.end())
-  //               && (is_new_ghost == additional_ghosts.end()))
-  //           {
-  //             additional_ghosts.push_back(other_index);
-  //             additional_ghost_ranks.push_back(
-  //                 _master_owner_ranks->links(k)[l]);
-  //           }
-  //         }
-  //         timermc5.stop();
-  //       }
-  //     }
-  //   }
-  // }
-  // timermc3.stop();
-  // }
-  // }
-  // }
-  // }
-=======
-  for (std::int64_t i = 0; i < _masters->num_nodes(); i++)
-  {
-
-    for (std::int64_t j = 0; j < _masters->links(i).size(); j++)
-    {
-      int occur = _master_num_occ->links(i)[j];
-
-      if (occur > 1)
-      {
-        dolfinx::common::Timer timermc2("MPC-INIT: SCOPETIMER");
-        std::vector<Eigen::Index> occurs_at;
-        // Find where other masters are in global array
-        for (Eigen::Index k = 0; k < masters_std.size(); k++)
-        {
-          auto mk = masters_std[k];
-          auto it = std::find_if(std::begin(masters_std), std::end(masters_std),
-                                 [mk](int i) { return i == mk; });
-          while (it != std::end(masters_std))
-          {
-            if (std::distance(std::begin(masters_std), it) != i)
-            {
-              occurs_at.emplace_back(
-                  std::distance(std::begin(masters_std), it));
-            }
-            it = std::find_if(std::next(it), std::end(masters_std),
-                              [mk](int i) { return i == mk; });
-          }
-          // if ((_masters->array()[i] == _masters->array()[k]) and (i != k))
-          //   {
-          //     occurs_at.push_back(k);
-          //   }
-          // }
-        }
-        timermc2.stop();
-
-        const int master_as_int = _masters->links(i)[j];
-        const std::div_t div = std::div(master_as_int, block_size);
-        const int index = div.quot;
-        Eigen::Array<PetscInt, Eigen::Dynamic, 1> master_block(block_size);
-
-        for (std::int64_t comp = 0; comp < block_size; comp++)
-          master_block[comp] = block_size * index + comp;
-
-        // Find which slaves the master belongs
-        for (std::int64_t o = 0; o < occurs_at.size(); o++)
-        {
-          for (std::int64_t k = 0; k < _masters->offsets().size() - 1; k++)
-          {
-            if (_masters->offsets()[k] <= occurs_at[o]
-                && occurs_at[o] < _masters->offsets()[k + 1])
-            {
-              for (std::int64_t l = 0; l < _masters->links(k).size(); l++)
-              {
-                // Check if other master is not locally owned
-                if (_master_owner_ranks->links(k)[l] != mpi_rank)
-                {
-                  const int other_master_as_int = _masters->links(k)[l];
-                  const std::div_t other_div
-                      = std::div(other_master_as_int, block_size);
-                  const int other_index = other_div.quot;
-
-                  // Check if master has already been ghosted
-                  auto is_old_ghost = std::find(old_ghosts.begin(),
-                                                old_ghosts.end(), other_index);
-                  auto is_new_ghost
-                      = std::find(additional_ghosts.begin(),
-                                  additional_ghosts.end(), other_index);
-                  if ((is_old_ghost == old_ghosts.end())
-                      && (is_new_ghost == additional_ghosts.end()))
-                  {
-                    assert(false);
-                    additional_ghosts.push_back(other_index);
-                    additional_ghost_ranks.push_back(
-                        _master_owner_ranks->links(k)[l]);
-                  }
-                }
-              }
-            }
-          }
-        }
-      }
-      // }
-    }
-  }
->>>>>>> 39197ffa
-
-  timermm2.stop();
 
   dolfinx::common::Timer timerg(
       "MPC-INIT: Indexmap Update ghosts and owner ranks");

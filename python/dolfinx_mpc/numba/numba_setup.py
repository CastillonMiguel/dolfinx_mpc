# Copyright (C) 2020-2021 Garth Wells and Jørgen S. Dokken
#
# This file is part of DOLFINX_MPC
#
# SPDX-License-Identifier:    MIT
from __future__ import annotations

import ctypes
import ctypes.util
import importlib
import os
import typing

import petsc4py.lib
from mpi4py import MPI
from petsc4py import PETSc
from petsc4py import get_config as PETSc_get_config

import cffi
<<<<<<< HEAD
import numba
import numba.core.typing.cffi_utils as cffi_support
import numpy as np
=======
import numpy as np

import numba
import numba.core.typing.cffi_utils as cffi_support
>>>>>>> 41e6a6c6


def initialize_petsc() -> typing.Tuple[cffi.FFI, typing.Any]:
    """
    Initialize petsc and CFFI for usage in numba
    """
    # Get details of PETSc install
    petsc_dir = PETSc_get_config()["PETSC_DIR"]
    petsc_arch = petsc4py.lib.getPathArchPETSc()[1]

    # Get PETSc int and scalar types
    cmplx = True if np.dtype(PETSc.ScalarType).kind == "c" else False  # type: ignore

    scalar_size = np.dtype(PETSc.ScalarType).itemsize  # type: ignore
    index_size = np.dtype(PETSc.IntType).itemsize  # type: ignore
    if index_size == 8:
        c_int_t = "int64_t"
        ctypes_index = ctypes.c_int64  # type: ignore
    elif index_size == 4:
        c_int_t = "int32_t"
        ctypes_index = ctypes.c_int32  # type: ignore
    else:
        raise RuntimeError("Cannot translate PETSc index size into a C type, index_size: {}.".format(index_size))

    if cmplx and scalar_size == 16:
        c_scalar_t = "double _Complex"
        numba_scalar_t = numba.types.complex128
    elif cmplx and scalar_size == 8:
        c_scalar_t = "float _Complex"
        numba_scalar_t = numba.types.complex64
    elif not cmplx and scalar_size == 8:
        c_scalar_t = "double"
        numba_scalar_t = numba.types.float64
    elif not cmplx and scalar_size == 4:
        c_scalar_t = "float"
        numba_scalar_t = numba.types.float32
    else:
        raise RuntimeError(
            "Cannot translate PETSc scalar type to a C type, complex: {} size: {}.".format(complex, scalar_size)
        )
    # Load PETSc library via ctypes
    petsc_lib_name = ctypes.util.find_library("petsc")
    if petsc_lib_name is not None:
        petsc_lib_ctypes = ctypes.CDLL(petsc_lib_name)
    else:
        try:
            petsc_lib_ctypes = ctypes.CDLL(os.path.join(petsc_dir, petsc_arch, "lib", "libpetsc.so"))
        except OSError:
            try:
                petsc_lib_ctypes = ctypes.CDLL(os.path.join(petsc_dir, petsc_arch, "lib", "libpetsc.dylib"))
            except OSError:
                raise RuntimeError("Could not load PETSc library for CFFI (ABI mode).")

    # Get the PETSc MatSetValuesLocal function via ctypes
    MatSetValues_ctypes = petsc_lib_ctypes.MatSetValuesLocal
    MatSetValues_ctypes.argtypes = (
        ctypes.c_void_p,
        ctypes_index,
        ctypes.POINTER(ctypes_index),
        ctypes_index,
        ctypes.POINTER(ctypes_index),
        ctypes.c_void_p,
        ctypes.c_int,
    )
    del petsc_lib_ctypes

    # CFFI - register complex types
    ffi = cffi.FFI()
    cffi_support.register_type(ffi.typeof("double _Complex"), numba.types.complex128)
    cffi_support.register_type(ffi.typeof("float _Complex"), numba.types.complex64)

    # Get MatSetValuesLocal from PETSc available via cffi in ABI mode
    ffi.cdef(
        """int MatSetValuesLocal(void* mat, {0} nrow, const {0}* irow,
                {0} ncol, const {0}* icol, const {1}* y, int addv);
    """.format(c_int_t, c_scalar_t)
    )

    if petsc_lib_name is not None:
        ffi.dlopen(petsc_lib_name)
    else:
        try:
            ffi.dlopen(os.path.join(petsc_dir, petsc_arch, "lib", "libpetsc.so"))
        except OSError:
            try:
                ffi.dlopen(os.path.join(petsc_dir, petsc_arch, "lib", "libpetsc.dylib"))
            except OSError:
                raise RuntimeError("Could not load PETSc library for CFFI (ABI mode).")

    # Make MatSetValuesLocal from PETSc available via cffi in API mode
    worker = os.getenv("ASSEMBLE_XDIST_WORKER", None)
    module_name = "_petsc_cffi_{}".format(worker)
    if MPI.COMM_WORLD.Get_rank() == 0:
        os.environ["CC"] = "mpicc"
        ffibuilder = cffi.FFI()
        ffibuilder.cdef(
            """
            typedef int... PetscInt;
            typedef ... PetscScalar;
            typedef int... InsertMode;
            int MatSetValuesLocal(void* mat, PetscInt nrow, const PetscInt* irow,
                                    PetscInt ncol, const PetscInt* icol,
                                    const PetscScalar* y, InsertMode addv);

        """
        )
        ffibuilder.set_source(
            module_name,
            """
            # include "petscmat.h"
        """,
            libraries=["petsc"],
            include_dirs=[
                os.path.join(petsc_dir, petsc_arch, "include"),
                os.path.join(petsc_dir, "include"),
            ],
            library_dirs=[os.path.join(petsc_dir, petsc_arch, "lib")],
            extra_compile_args=[],
        )

        # Build module in same directory as python script
        ffibuilder.compile(".", verbose=False)
    MPI.COMM_WORLD.Barrier()
    module = importlib.import_module(module_name, ".")

    cffi_support.register_module(module)

    MatSetValuesLocal_api = module.lib.MatSetValuesLocal

    cffi_support.register_type(module.ffi.typeof("PetscScalar"), numba_scalar_t)
    return ffi, MatSetValuesLocal_api


@numba.njit
def sink(*args):
    # See https://github.com/numba/numba/issues/4036 for why we need 'sink'
    pass<|MERGE_RESOLUTION|>--- conflicted
+++ resolved
@@ -17,16 +17,10 @@
 from petsc4py import get_config as PETSc_get_config
 
 import cffi
-<<<<<<< HEAD
-import numba
-import numba.core.typing.cffi_utils as cffi_support
-import numpy as np
-=======
 import numpy as np
 
 import numba
 import numba.core.typing.cffi_utils as cffi_support
->>>>>>> 41e6a6c6
 
 
 def initialize_petsc() -> typing.Tuple[cffi.FFI, typing.Any]:

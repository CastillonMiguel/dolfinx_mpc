# Copyright (C) 2021-2022 Jørgen Schartum Dokken and Connor D. Pierce
#
# This file is part of DOLFINX_MPC
#
# SPDX-License-Identifier:    MIT
from __future__ import annotations

__all__ = [
    "gather_PETScVector",
    "gather_PETScMatrix",
    "compare_mpc_lhs",
    "compare_mpc_rhs",
    "gather_transformation_matrix",
    "compare_CSR",
]

from typing import Any

<<<<<<< HEAD
from typing import Any

=======
>>>>>>> 41e6a6c6
from mpi4py import MPI
from petsc4py import PETSc

import dolfinx.common
import numpy as np
import pytest
import scipy.sparse

import dolfinx_mpc


@pytest.fixture
def get_assemblers(request):
    """
    Get eiher numba assembler or C++ assembler depending on the request
    """
    if request.param == "numba":
        try:
            import numba  # noqa: F401
        except ModuleNotFoundError:
            pytest.skip("Numba not installed")
        from dolfinx_mpc.numba import assemble_matrix, assemble_vector

        return (assemble_matrix, assemble_vector)
    elif request.param == "C++":
        from dolfinx_mpc import assemble_matrix, assemble_vector

        return (assemble_matrix, assemble_vector)
    else:
        raise RuntimeError(f"Undefined assembler type: {request.param}.\n" + "Options are 'numba' or 'C++'")


def _gather_slaves_global(constraint):
    """
    Given a multi point constraint, return slaves for all processors with global dof numbering
    """
    imap = constraint.function_space.dofmap.index_map
    num_local_slaves = constraint.num_local_slaves
    block_size = constraint.function_space.dofmap.index_map_bs
    _slaves = constraint.slaves
    if num_local_slaves > 0:
        slave_blocks = _slaves[:num_local_slaves] // block_size
        slave_rems = _slaves[:num_local_slaves] % block_size
        glob_slaves = np.asarray(imap.local_to_global(slave_blocks), dtype=np.int64) * block_size + slave_rems
    else:
        glob_slaves = np.array([], dtype=np.int64)

    slaves = np.hstack(MPI.COMM_WORLD.allgather(glob_slaves))
    return slaves


def gather_constants(constraint, root=0):
    """
    Given a multi-point constraint, gather all constants
    """
    imap = constraint.index_map()
    constants = constraint._cpp_object.constants
    l_range = imap.local_range
    ranges = MPI.COMM_WORLD.gather(np.asarray(l_range, dtype=np.int64), root=root)
    g_consts = MPI.COMM_WORLD.gather(constants[: l_range[1] - l_range[0]], root=root)
    if MPI.COMM_WORLD.rank == root:
        block_size = constraint.function_space().dofmap.index_map_bs
        global_consts = np.zeros(imap.size_global * block_size, dtype=constraint.coefficients()[0].dtype)
        for r, vals in zip(ranges, g_consts):
            global_consts[r[0] : r[1]] = vals
        return global_consts
    else:
        return


def gather_transformation_matrix(constraint, root=0):
    """
    Creates the transformation matrix K (dim x dim-len(slaves)) for a given MPC
    and gathers it as a scipy CSR matrix on process 'root'.

    Example:

    For dim=3, where:
      u_1 = alpha u_0 + beta u_2

    Input:
      slaves = [1]
      masters = [0, 2]
      coeffs = [alpha, beta]
      offsets = [0, 1]

    Output:
      K = [[1,0], [alpha beta], [0,1]]
    """
    # Gather slaves from all procs
    V = constraint.V
    imap = constraint.function_space.dofmap.index_map
    block_size = V.dofmap.index_map_bs
    num_local_slaves = constraint.num_local_slaves
    # Gather all global_slaves
    slaves = constraint.slaves[:num_local_slaves]
    if num_local_slaves > 0:
        local_blocks = slaves // block_size
        local_rems = slaves % block_size
        glob_slaves = np.asarray(imap.local_to_global(local_blocks), dtype=np.int64) * block_size + local_rems
    else:
        glob_slaves = np.array([], dtype=np.int64)
    all_slaves = np.hstack(MPI.COMM_WORLD.allgather(glob_slaves))
    masters = constraint.masters.array
    master_blocks = masters // block_size
    master_rems = masters % block_size
    coeffs = constraint.coefficients()[0]
    offsets = constraint.masters.offsets
    # Create sparse K matrix
    K_val, rows, cols = [], [], []

    # Add local contributions to K from local slaves
    for slave, global_slave in zip(slaves, glob_slaves):
        masters_index = (
            np.asarray(
                imap.local_to_global(master_blocks[offsets[slave] : offsets[slave + 1]]),
                dtype=np.int64,
            )
            * block_size
            + master_rems[offsets[slave] : offsets[slave + 1]]
        )
        coeffs_index = coeffs[offsets[slave] : offsets[slave + 1]]
        # If we have a simply equality constraint (dirichletbc)
        if len(masters_index) > 0:
            for master, coeff in zip(masters_index, coeffs_index):
                count = sum(master > all_slaves)
                K_val.append(coeff)
                rows.append(global_slave)
                cols.append(master - count)
        else:
            K_val.append(1)
            count = sum(global_slave > all_slaves)
            rows.append(global_slave)
            cols.append(global_slave - count)

    # Add identity for all dofs on diagonal
    l_range = V.dofmap.index_map.local_range
    global_dofs = np.arange(l_range[0] * block_size, l_range[1] * block_size)
    is_slave = np.isin(global_dofs, glob_slaves)
    for i, dof in enumerate(global_dofs):
        if not is_slave[i]:
            K_val.append(1)
            rows.append(dof)
            cols.append(dof - sum(dof > all_slaves))

    # Gather K to root
    K_vals = MPI.COMM_WORLD.gather(np.asarray(K_val, dtype=coeffs.dtype), root=root)
    rows_g = MPI.COMM_WORLD.gather(np.asarray(rows, dtype=np.int64), root=root)
    cols_g = MPI.COMM_WORLD.gather(np.asarray(cols, dtype=np.int64), root=root)

    if MPI.COMM_WORLD.rank == root:
        K_sparse = scipy.sparse.coo_matrix((np.hstack(K_vals), (np.hstack(rows_g), np.hstack(cols_g)))).tocsr()
        return K_sparse


def petsc_to_local_CSR(A: PETSc.Mat, mpc: dolfinx_mpc.MultiPointConstraint):  # type: ignore
    """
    Convert a PETSc matrix to a local CSR matrix (scipy) including ghost entries
    """
    global_indices = np.asarray(mpc.function_space.dofmap.index_map.global_indices(), dtype=PETSc.IntType)  # type: ignore
    sort_index = np.argsort(global_indices)
    is_A = PETSc.IS().createGeneral(global_indices[sort_index])  # type: ignore
    A_loc = A.createSubMatrices(is_A)[0]
    ai, aj, av = A_loc.getValuesCSR()
    A_csr = scipy.sparse.csr_matrix((av, aj, ai))
    return A_csr[global_indices[:, None], global_indices]


def gather_PETScMatrix(A: PETSc.Mat, root=0) -> scipy.sparse.csr_matrix:  # type: ignore
    """
    Given a distributed PETSc matrix, gather in on process 'root' in
    a scipy CSR matrix
    """
    ai, aj, av = A.getValuesCSR()
    aj_all = MPI.COMM_WORLD.gather(aj, root=root)  # type: ignore
    av_all = MPI.COMM_WORLD.gather(av, root=root)  # type: ignore
    ai_all = MPI.COMM_WORLD.gather(ai, root=root)  # type: ignore
    if MPI.COMM_WORLD.rank == root:
        ai_cum = [0]
        for ai in ai_all:  # type: ignore
            offsets = ai[1:] + ai_cum[-1]
            ai_cum.extend(offsets)
        return scipy.sparse.csr_matrix((np.hstack(av_all), np.hstack(aj_all), ai_cum), shape=A.getSize())  # type: ignore


def gather_PETScVector(vector: PETSc.Vec, root=0) -> np.ndarray:  # type: ignore
    """
    Gather a PETScVector from different processors on
    process 'root' as an numpy array
    """
    if vector.handle == 0:
        raise RuntimeError("Vector has been destroyed prior to this call")
    numpy_vec = np.zeros(vector.size, dtype=vector.array.dtype)
    l_min = vector.owner_range[0]
    l_max = vector.owner_range[1]
    numpy_vec[l_min:l_max] += vector.array
    return np.asarray(sum(MPI.COMM_WORLD.allgather(numpy_vec)))


def compare_CSR(A: scipy.sparse.csr_matrix, B: scipy.sparse.csr_matrix, atol=1e-10):
    """Compare CSR matrices A and B"""
    diff = np.abs(A - B)
    assert diff.max() < atol


def compare_mpc_lhs(
    A_org: PETSc.Mat,  # type: ignore
    A_mpc: PETSc.Mat,  # type: ignore
    mpc: dolfinx_mpc.MultiPointConstraint,
    root: int = 0,
    atol: np.floating[Any] = 5e3 * np.finfo(dolfinx.default_scalar_type).resolution,
):
    """
    Compare an unmodified matrix for the problem with the one assembled with a
    multi point constraint.

    The unmodified matrix is multiplied with K^T A K, where K is the global transformation matrix.
    """
    timer = dolfinx.common.Timer("~MPC: Compare matrices")
    comm = mpc.V.mesh.comm
    V = mpc.V
    assert root < comm.size
    is_complex = np.issubdtype(mpc.coefficients()[0].dtype, np.complexfloating)  # type: ignore
    scipy_dtype = np.complex128 if is_complex else np.float64
    K = gather_transformation_matrix(mpc, root=root)
    A_csr = gather_PETScMatrix(A_org, root=root)
    # Get global slaves
    glob_slaves = _gather_slaves_global(mpc)
    A_mpc_csr = gather_PETScMatrix(A_mpc, root=root)
    if MPI.COMM_WORLD.rank == root:
        K = K.astype(scipy_dtype)
        A_csr = A_csr.astype(scipy_dtype)
        KTAK = np.conj(K.T) * A_csr * K

        # Remove identity rows of MPC matrix
        all_cols = np.arange(V.dofmap.index_map.size_global * V.dofmap.index_map_bs)

        cols_except_slaves = np.flatnonzero(np.isin(all_cols, glob_slaves, invert=True).astype(np.int32))
        mpc_without_slaves = A_mpc_csr[cols_except_slaves[:, None], cols_except_slaves]

        # Compute difference
        compare_CSR(KTAK, mpc_without_slaves, atol=atol)

    timer.stop()


def compare_mpc_rhs(
    b_org: PETSc.Vec,  # type: ignore
    b: PETSc.Vec,  # type: ignore
    constraint: dolfinx_mpc.MultiPointConstraint,
    root: int = 0,
):
    """
    Compare an unconstrained RHS with an MPC rhs.
    """
    glob_slaves = _gather_slaves_global(constraint)
    b_org_np = gather_PETScVector(b_org, root=root)
    b_np = gather_PETScVector(b, root=root)
    K = gather_transformation_matrix(constraint, root=root)
    # constants = gather_constants(constraint)
    comm = constraint.V.mesh.comm
    if comm.rank == root:
        reduced_b = np.conj(K.T) @ b_org_np  # - constants for RHS mpc
        all_cols = np.arange(constraint.V.dofmap.index_map.size_global * constraint.V.dofmap.index_map_bs)
        cols_except_slaves = np.flatnonzero(np.isin(all_cols, glob_slaves, invert=True).astype(np.int32))
        assert np.allclose(b_np[glob_slaves], 0)
        assert np.allclose(b_np[cols_except_slaves], reduced_b)<|MERGE_RESOLUTION|>--- conflicted
+++ resolved
@@ -16,11 +16,6 @@
 
 from typing import Any
 
-<<<<<<< HEAD
-from typing import Any
-
-=======
->>>>>>> 41e6a6c6
 from mpi4py import MPI
 from petsc4py import PETSc
 

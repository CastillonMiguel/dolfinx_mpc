--- conflicted
+++ resolved
@@ -132,13 +132,10 @@
     x = V.mesh.geometry.x
 
     # Generate ufc_form
-<<<<<<< HEAD
-    ufc_form = dolfinx.jit.ffcx_jit(form)
-=======
+
     ufc_form = dolfinx.jit.ffcx_jit(V.mesh.mpi_comm(), form)
 
     # Generate matrix with MPC sparsity pattern
->>>>>>> fd0aaed2
     cpp_form = dolfinx.Form(form)._cpp_object
 
     # Pack constants and coefficients

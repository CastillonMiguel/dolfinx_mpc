--- conflicted
+++ resolved
@@ -20,19 +20,6 @@
 
 from .dictcondition import create_dictionary_constraint
 
-<<<<<<< HEAD
-_mpc_classes = Union[dolfinx_mpc.cpp.mpc.MultiPointConstraint_double, dolfinx_mpc.cpp.mpc.MultiPointConstraint_float,
-                     dolfinx_mpc.cpp.mpc.MultiPointConstraint_complex_double,
-                     dolfinx_mpc.cpp.mpc.MultiPointConstraint_complex_float]
-_float_array_types = Union[npt.NDArray[numpy.float32], npt.NDArray[numpy.float64], npt.NDArray[numpy.complex64],
-                           npt.NDArray[numpy.complex128]]
-_mpc_data_classes = Union[dolfinx_mpc.cpp.mpc.mpc_data_double, dolfinx_mpc.cpp.mpc.mpc_data_float,
-                          dolfinx_mpc.cpp.mpc.mpc_data_complex_double,
-                          dolfinx_mpc.cpp.mpc.mpc_data_complex_float]
-
-
-class MPCData():
-=======
 _mpc_classes = Union[
     dolfinx_mpc.cpp.mpc.MultiPointConstraint_double,
     dolfinx_mpc.cpp.mpc.MultiPointConstraint_float,
@@ -55,7 +42,6 @@
 
 
 class MPCData:
->>>>>>> 41e6a6c6
     _cpp_object: _mpc_data_classes
 
     def __init__(
@@ -119,11 +105,7 @@
     _dtype: numpy.floating
     __slots__ = tuple(__annotations__)
 
-<<<<<<< HEAD
-    def __init__(self, V: _fem.FunctionSpaceBase, dtype: numpy.floating = default_scalar_type):
-=======
     def __init__(self, V: _fem.FunctionSpace, dtype: _float_classes = default_scalar_type):
->>>>>>> 41e6a6c6
         self._slaves = numpy.array([], dtype=numpy.int32)
         self._masters = numpy.array([], dtype=numpy.int64)
         self._coeffs = numpy.array([], dtype=dtype)  # type: ignore
@@ -240,12 +222,6 @@
         # Delete variables that are no longer required
         del (self._slaves, self._masters, self._coeffs, self._owners, self._offsets)
 
-<<<<<<< HEAD
-    def create_periodic_constraint_topological(self, V: _fem.FunctionSpaceBase, meshtag: _mesh.MeshTags, tag: int,
-                                               relation: Callable[[numpy.ndarray], numpy.ndarray],
-                                               bcs: List[_fem.DirichletBC],
-                                               scale: numpy.floating = default_scalar_type(1.)):
-=======
     def create_periodic_constraint_topological(
         self,
         V: _fem.FunctionSpace,
@@ -255,7 +231,6 @@
         bcs: List[_fem.DirichletBC],
         scale: _float_classes = default_scalar_type(1.0),
     ):
->>>>>>> 41e6a6c6
         """
         Create periodic condition for all closure dofs of on all entities in `meshtag` with value `tag`.
         :math:`u(x_i) = scale * u(relation(x_i))` for all of :math:`x_i` on marked entities.
@@ -283,13 +258,6 @@
             raise RuntimeError("The input space has to be a sub space (or the full space) of the MPC")
         self.add_constraint_from_mpc_data(self.V, mpc_data=mpc_data)
 
-<<<<<<< HEAD
-    def create_periodic_constraint_geometrical(self, V: _fem.FunctionSpaceBase,
-                                               indicator: Callable[[numpy.ndarray], numpy.ndarray],
-                                               relation: Callable[[numpy.ndarray], numpy.ndarray],
-                                               bcs: List[_fem.DirichletBC],
-                                               scale: numpy.floating = default_scalar_type(1.)):
-=======
     def create_periodic_constraint_geometrical(
         self,
         V: _fem.FunctionSpace,
@@ -298,7 +266,6 @@
         bcs: List[_fem.DirichletBC],
         scale: _float_classes = default_scalar_type(1.0),
     ):
->>>>>>> 41e6a6c6
         """
         Create a periodic condition for all degrees of freedom whose physical location satisfies
         :math:`indicator(x_i)==True`, i.e.

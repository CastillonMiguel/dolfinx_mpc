--- conflicted
+++ resolved
@@ -17,10 +17,6 @@
 from dolfinx.common import Timer
 from dolfinx.io import XDMFFile
 from dolfinx.mesh import create_unit_square, locate_entities_boundary
-<<<<<<< HEAD
-from ufl import (Identity, SpatialCoordinate, TestFunction, TrialFunction,
-                 as_vector, dx, grad, inner, sym, tr)
-=======
 from ufl import (
     Identity,
     SpatialCoordinate,
@@ -33,7 +29,6 @@
     sym,
     tr,
 )
->>>>>>> 41e6a6c6
 
 import dolfinx_mpc.utils
 from dolfinx_mpc import LinearProblem, MultiPointConstraint

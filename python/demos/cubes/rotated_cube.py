--- conflicted
+++ resolved
@@ -55,29 +55,16 @@
     else:
         mesh_name = "mesh"
         if triangle:
-<<<<<<< HEAD
             if dolfinx.MPI.rank(dolfinx.MPI.comm_world) == 0:
                 mesh_2D_dolfin("tri", theta)
-=======
-            if MPI.COMM_WORLD.rank == 0:
-                mesh_2D_dolfin("tri")
->>>>>>> 6801b13e
             filename = "meshes/mesh_tri.xdmf"
             ext = "tri" + "{0:.2f}".format(theta)
         else:
-<<<<<<< HEAD
             if dolfinx.MPI.rank(dolfinx.MPI.comm_world) == 0:
                 mesh_2D_dolfin("quad", theta)
             filename = "meshes/mesh_quad.xdmf"
             ext = "quad" + "{0:.2f}".format(theta)
         with dolfinx.io.XDMFFile(dolfinx.MPI.comm_world,
-=======
-            if MPI.COMM_WORLD.rank == 0:
-                mesh_2D_dolfin("quad")
-            filename = "meshes/mesh_quad.xdmf"
-            ext = "quad"
-        with dolfinx.io.XDMFFile(MPI.COMM_WORLD,
->>>>>>> 6801b13e
                                  filename, "r") as xdmf:
             mesh = xdmf.read_mesh(mesh_name)
 

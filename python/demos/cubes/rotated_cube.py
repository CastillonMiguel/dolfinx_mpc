# Copyright (C) 2020 Jørgen S. Dokken
#
# This file is part of DOLFINX_MPC
#
# SPDX-License-Identifier:    LGPL-3.0-or-later
#
import dolfinx.geometry as geometry
import dolfinx.fem as fem
import dolfinx
import dolfinx.io
import dolfinx_mpc
import dolfinx_mpc.utils
import numpy as np
import pygmsh
import ufl
from petsc4py import PETSc
from create_and_export_mesh import mesh_2D_rot, mesh_2D_dolfin
from helpers import find_master_slave_relationship

comp_col_pts = geometry.compute_collisions_point
get_basis = dolfinx_mpc.cpp.mpc.get_basis_functions


def find_line_function(p0, p1):
    """
    Find line y=ax+b for each of the lines in the mesh
    https://mathworld.wolfram.com/Two-PointForm.html
    """
    # Line aligned with y axis
    if np.isclose(p1[0], p0[0]):
        return lambda x: np.isclose(x[0], p0[0])
    return lambda x: np.isclose(x[1],
                                p0[1]+(p1[1]-p0[1])/(p1[0]-p0[0])*(x[0]-p0[0]))


def over_line(p0, p1):
    """
    Check if a point is over or under y=ax+b for each of the lines in the mesh
    https://mathworld.wolfram.com/Two-PointForm.html
    """
    return lambda x: x[1] > p0[1]+(p1[1]-p0[1])/(p1[0]-p0[0])*(x[0]-p0[0])


def demo_stacked_cubes(theta, gmsh=True, triangle=True):
    if dolfinx.MPI.rank(dolfinx.MPI.comm_world) == 0:
        if gmsh:
            mesh_2D_rot(theta)
            filename = "meshes/mesh_rot.xdmf"
        else:
            if triangle:
                mesh_2D_dolfin("tri")
                filename = "meshes/mesh_tri.xdmf"
            else:
                mesh_2D_dolfin("quad")
                filename = "meshes/mesh_quad.xdmf"

    with dolfinx.io.XDMFFile(dolfinx.MPI.comm_world,
                             "meshes/mesh_rot.xdmf") as xdmf:
        mesh = xdmf.read_mesh()
    fdim = mesh.topology.dim - 1

    # Helper until MeshTags can be read in from xdmf
    r_matrix = pygmsh.helpers.rotation_matrix([0, 0, 1], theta)

    # Find information about facets to be used in MeshTags
    bottom_points = np.dot(r_matrix, np.array([[0, 0, 0], [1, 0, 0],
                                               [1, 1, 0], [0, 1, 0]]).T)
    bottom = find_line_function(bottom_points[:, 0], bottom_points[:, 1])
    bottom_facets = dmesh.locate_entities_geometrical(
        mesh, fdim, bottom, boundary_only=True)

    top_points = np.dot(r_matrix, np.array([[0, 1, 0], [1, 1, 0],
                                            [1, 2, 0], [0, 2, 0]]).T)
    top = find_line_function(top_points[:, 2], top_points[:, 3])
    top_facets = dmesh.locate_entities_geometrical(
        mesh, fdim, top, boundary_only=True)

    left_side = find_line_function(top_points[:, 0], top_points[:, 3])
<<<<<<< HEAD
    right_side = find_line_function(top_points[:, 1], top_points[:, 2])

    with dolfinx.io.XDMFFile(dolfinx.MPI.comm_world,
                             filename) as xdmf:
        mesh = xdmf.read_mesh()

    V = dolfinx.VectorFunctionSpace(mesh, ("Lagrange", 1))

    # Traction on top of domain

    tdim = mesh.topology.dim
    cf = dolfinx.MeshFunction("size_t", mesh, tdim, 0)
    num_cells = mesh.num_entities(tdim)
    cell_midpoints = dolfinx.cpp.mesh.midpoints(mesh, tdim,
                                                range(num_cells))
    top_cube_marker = 3
    for cell_index in range(num_cells):
        if top_cube(cell_midpoints[cell_index]):
            cf.values[cell_index] = top_cube_marker
    dolfinx.io.VTKFile("results/cf.pvd").write(cf)
    fdim = mesh.topology.dim - 1
    markers = {top: 3, interface: 4, bottom: 5, left_side: 6, right_side: 7}
    mf = dolfinx.MeshFunction("size_t", mesh, fdim, 0)
    for key in markers.keys():
        mf.mark(key, markers[key])

=======
    left_facets = dmesh.locate_entities_geometrical(
        mesh, fdim, left_side, boundary_only=True)

    interface = find_line_function(bottom_points[:, 2], bottom_points[:, 3])
    i_facets = dmesh.locate_entities_geometrical(
        mesh, fdim, interface, boundary_only=True)

    # Cell function identifiers
    top_cube = over_line(bottom_points[:, 2], bottom_points[:, 3])

    # Create meshtags for facet data
    markers = {3: top_facets, 4: i_facets, 5: bottom_facets, 6: left_facets}
    indices = np.array([], dtype=np.intc)
    values = np.array([], dtype=np.intc)

    for key in markers.keys():
        indices = np.append(indices, markers[key])
        values = np.append(values, np.full(len(markers[key]), key,
                                           dtype=np.intc))
    mt = dolfinx.mesh.MeshTags(mesh, fdim,
                               indices, values)

    V = dolfinx.VectorFunctionSpace(mesh, ("Lagrange", 1))

    # Move top in y-dir
    V0 = V.sub(0).collapse()
    V1 = V.sub(1).collapse()

    # dolfinx.io.VTKFile("mt.pvd").write(mt)
>>>>>>> 04f38e38
    g_vec = np.dot(r_matrix, [0, -1.25e2, 0])
    g = dolfinx.Constant(mesh, g_vec[:2])

    # Define boundary conditions (HAS TO BE NON-MASTER NODES)
    u_bc = dolfinx.function.Function(V)
    with u_bc.vector.localForm() as u_local:
        u_local.set(0.0)
<<<<<<< HEAD
    bottom_facets = np.flatnonzero(mf.values == markers[bottom])
    bottom_dofs = fem.locate_dofs_topological(V, fdim, bottom_facets)
    bc_bottom = fem.DirichletBC(u_bc, bottom_dofs)
    bcs = [bc_bottom]
=======
    bottom_facets = dmesh.locate_entities_geometrical(
        mesh, fdim, bottom, boundary_only=True)
    bottom_dofs = fem.locate_dofs_topological(V, fdim, bottom_facets)
    bc_bottom = fem.DirichletBC(u_bc, bottom_dofs)

    # def top_v(x):
    #     values = np.empty((2, x.shape[1]))
    #     values[0] = g_vec[0]
    #     values[1] = g_vec[1]
    #     return values
    # u_top = dolfinx.function.Function(V)
    # u_top.interpolate(top_v)
    # top_dofs = fem.locate_dofs_topological(V, fdim, top_facets)
    # bc_top = fem.DirichletBC(u_top, top_dofs)
    bcs = [bc_bottom]  # , bc_top]

    # Define variational problem
    u = ufl.TrialFunction(V)
    v = ufl.TestFunction(V)
>>>>>>> 04f38e38

    # Elasticity parameters
    E = 1.0e3
    nu = 0
    mu = dolfinx.Constant(mesh, E / (2.0 * (1.0 + nu)))
    lmbda = dolfinx.Constant(mesh, E * nu / ((1.0 + nu) * (1.0 - 2.0 * nu)))

    # Stress computation
    def sigma(v):
        return (2.0 * mu * ufl.sym(ufl.grad(v)) +
                lmbda * ufl.tr(ufl.sym(ufl.grad(v))) * ufl.Identity(len(v)))

    # Define variational problem
    u = ufl.TrialFunction(V)
    v = ufl.TestFunction(V)
    a = ufl.inner(sigma(u), ufl.grad(v)) * ufl.dx
    ds = ufl.Measure("ds", domain=mesh, subdomain_data=mt,
                     subdomain_id=3)
    lhs = ufl.inner(dolfinx.Constant(mesh, (0, 0)), v)*ufl.dx\
        + ufl.inner(g, v)*ds

<<<<<<< HEAD
    # Create standard master slave relationsship
    slaves, masters, coeffs, offsets = find_master_slave_relationship(
        V, (mf, 4), (cf, 3))
=======
    # Create MPC
    slaves = []
    masters = []
    coeffs = []
    offsets = [0]

    # Slicing of list is due to the fact that we only require y-components
    interface_x_dofs = fem.locate_dofs_topological((V.sub(0), V0),
                                                   fdim, i_facets)[:, 0]
    interface_y_dofs = fem.locate_dofs_topological((V.sub(1), V1),
                                                   fdim,
                                                   i_facets)[:, 0]

    # Get some cell info
    global_indices = V.dofmap.index_map.global_indices(False)
    num_cells = mesh.num_entities(mesh.topology.dim)
    cell_midpoints = dolfinx.cpp.mesh.midpoints(mesh, mesh.topology.dim,
                                                range(num_cells))
    cmap = fem.create_coordinate_map(mesh.ufl_domain())
    mesh.geometry.coord_mapping = cmap
    x_coords = V.tabulate_dof_coordinates()
    tree = geometry.BoundingBoxTree(mesh, mesh.topology.dim)
    mesh.create_connectivity(mesh.topology.dim, mesh.topology.dim-1)
    mesh.create_connectivity(mesh.topology.dim-1, mesh.topology.dim)
    cell_to_facet = mesh.topology.connectivity(mesh.topology.dim,
                                               mesh.topology.dim-1)
    nh = dolfinx_mpc.facet_normal_approximation(V, mt, 4)
    n_vec = nh.vector.getArray()
    # dolfinx.io.VTKFile("results/nh.pvd").write(nh)

    # Set normal sliding of a single on the left side of the cube to zero to
    # avoid translational invariant problem
    left_dofs_x = fem.locate_dofs_topological(
        (V.sub(0), V0), fdim, left_facets)[:, 0]
    left_dofs_y = fem.locate_dofs_topological(
        (V.sub(1), V1), fdim, left_facets)[:, 0]

    top_cube_left_x = np.flatnonzero(top_cube(x_coords[left_dofs_x].T))
    top_cube_left_y = np.flatnonzero(top_cube(x_coords[left_dofs_y].T))
    slip = False
    n_left = dolfinx_mpc.facet_normal_approximation(V, mt, 6)
    n_left_vec = n_left.vector.getArray()
    # dolfinx.io.VTKFile("results/nleft.pvd").write(n_left)

    for id_x in top_cube_left_x:
        x_dof = left_dofs_x[id_x]
        corner_1 = np.allclose(x_coords[x_dof], top_points[:, 0])
        corner_2 = np.allclose(x_coords[x_dof], top_points[:, 3])
        if corner_1 or corner_2:
            continue
        for id_y in top_cube_left_y:
            y_dof = left_dofs_y[id_y]
            same_coord = np.allclose(x_coords[x_dof], x_coords[y_dof])
            corner_1 = np.allclose(x_coords[y_dof], top_points[:, 0])
            corner_2 = np.allclose(x_coords[y_dof], top_points[:, 3])
            if not corner_1 and not corner_2 and same_coord:
                slaves.append(global_indices[x_dof])
                masters.append(global_indices[y_dof])
                coeffs.append(-n_left_vec[y_dof] /
                              n_left_vec[x_dof])
                offsets.append(len(masters))
                slip = True
                break
        if slip:
            break
    for cell_index in range(num_cells):
        midpoint = cell_midpoints[cell_index]
        cell_dofs = V.dofmap.cell_dofs(cell_index)

        # Check if any dofs in cell is on interface
        has_dofs_on_interface = np.isin(cell_dofs, interface_y_dofs)
        x_on_interface = np.isin(cell_dofs, interface_x_dofs)
        local_x_indices = np.flatnonzero(x_on_interface)

        if np.any(has_dofs_on_interface):
            local_indices = np.flatnonzero(has_dofs_on_interface)
            for dof_index in local_indices:
                slave_l = cell_dofs[dof_index]
                slave_coords = x_coords[slave_l]
                is_slave_cell = not top_cube(midpoint)
                global_slave = global_indices[slave_l]
                if is_slave_cell and global_slave not in slaves:
                    slaves.append(global_slave)
                    # Find corresponding x-coordinate of this slave
                    master_x = -1
                    for x_index in local_x_indices:
                        if np.allclose(x_coords[cell_dofs[x_index]],
                                       x_coords[slave_l]):
                            master_x = cell_dofs[x_index]
                            break
                    assert master_x != -1
                    global_first_master = global_indices[master_x]
                    global_first_coeff = -\
                        n_vec[master_x]/n_vec[slave_l]
                    masters.append(global_first_master)
                    coeffs.append(global_first_coeff)
                    # Need some parallel comm here
                    # Now find which master cell is close to the slave dof
                    possible_cells = comp_col_pts(tree, slave_coords)
                    for other_index in possible_cells[0]:
                        facets = cell_to_facet.links(other_index)
                        facet_in_cell = np.any(np.isin(facets,
                                                       i_facets))
                        other_dofs = V.dofmap.cell_dofs(other_index)
                        dofs_on_interface = np.isin(other_dofs,
                                                    interface_y_dofs)
                        other_midpoint = cell_midpoints[other_index]
                        is_master_cell = ((other_index != cell_index) and
                                          np.any(dofs_on_interface) and
                                          top_cube(other_midpoint) and
                                          facet_in_cell)

                        if is_master_cell:
                            # Get basis values, and add coeffs of sub space 1
                            # to masters with corresponding coeff
                            basis_values = get_basis(V._cpp_object,
                                                     slave_coords, other_index)
                            flatten_values = np.sum(basis_values, axis=1)
                            for local_idx, dof in enumerate(other_dofs):
                                if not np.isclose(flatten_values[local_idx],
                                                  0):

                                    masters.append(global_indices[dof])
                                    local_coeff = flatten_values[local_idx]
                                    # Check if x coordinate scale by normal y
                                    if dof in interface_x_dofs:
                                        local_coeff *= (n_vec[master_x] /
                                                        n_vec[slave_l])

                                    coeffs.append(local_coeff)
                            offsets.append(len(masters))
                            break

    slaves, masters, coeffs, offsets = (np.array(slaves), np.array(masters),
                                        np.array(coeffs), np.array(offsets))
>>>>>>> 04f38e38

    # Set normal sliding of a single on each side of the cube to zero to
    # avoid translational invariant problem
    if np.isclose(theta, 0):
        def in_corner(x):
            return np.logical_or(np.isclose(x.T, [0, 2, 0]).all(axis=1),
                                 np.isclose(x.T, [1, 2, 0]).all(axis=1))
        V0 = V.sub(0).collapse()
        zero = dolfinx.Function(V0)
        with zero.vector.localForm() as zero_local:
            zero_local.set(0.0)
        dofs = fem.locate_dofs_geometrical((V.sub(0), V0), in_corner)
        bc_corner = dolfinx.DirichletBC(zero, dofs, V.sub(0))
        bcs.append(bc_corner)
    else:
        global_indices = V.dofmap.index_map.global_indices(False)
        x_coords = V.tabulate_dof_coordinates()
        V0 = V.sub(0).collapse()
        V1 = V.sub(1).collapse()
        m_side, s_side, c_side, o_side = [], [], [], []
        for key, corners in zip([left_side, right_side], [[0, 3], [1, 2]]):
            side_facets = np.flatnonzero(mf.values == markers[key])

            dofs_x = fem.locate_dofs_topological(
                (V.sub(0), V0), fdim, side_facets)[:, 0]
            dofs_y = fem.locate_dofs_topological(
                (V.sub(1), V1), fdim, side_facets)[:, 0]

            top_cube_side_x = np.flatnonzero(top_cube(x_coords[dofs_x].T))
            top_cube_side_y = np.flatnonzero(top_cube(x_coords[dofs_y].T))
            slip = False
            n_side = dolfinx_mpc.facet_normal_approximation(
                V, mf, markers[key])
            n_side_vec = n_side.vector.getArray()

            for id_x in top_cube_side_x:
                x_dof = dofs_x[id_x]
                corner_1 = np.allclose(
                    x_coords[x_dof], top_points[:, corners[0]])
                corner_2 = np.allclose(
                    x_coords[x_dof], top_points[:, corners[1]])
                if corner_1 or corner_2:
                    continue
                for id_y in top_cube_side_y:
                    y_dof = dofs_y[id_y]
                    same_coord = np.allclose(x_coords[x_dof], x_coords[y_dof])
                    corner_1 = np.allclose(
                        x_coords[y_dof], top_points[:, corners[0]])
                    corner_2 = np.allclose(
                        x_coords[y_dof], top_points[:, corners[1]])
                    coeff = -n_side_vec[y_dof] / n_side_vec[x_dof]
                    not_zero = not np.isclose(coeff, 0)
                    not_corners = not corner_1 and not corner_2
                    if not_corners and same_coord and not_zero:
                        s_side.append(global_indices[x_dof])
                        m_side.append(global_indices[y_dof])
                        c_side.append(coeff)

                        o_side.append(len(masters)+len(m_side))
                        slip = True
                        break
                if slip:
                    break
        m_side = np.array(m_side, dtype=np.int64)
        s_side = np.array(s_side, dtype=np.int64)
        o_side = np.array(o_side, dtype=np.int64)
        masters = np.append(masters, m_side)
        slaves = np.append(slaves, s_side)
        coeffs = np.append(coeffs, c_side)
        offsets = np.append(offsets, o_side)
    mpc = dolfinx_mpc.cpp.mpc.MultiPointConstraint(V._cpp_object, slaves,
                                                   masters, coeffs, offsets)

    # Setup MPC system
    A = dolfinx_mpc.assemble_matrix(a, mpc, bcs=bcs)
    b = dolfinx_mpc.assemble_vector(lhs, mpc)

    # Apply boundary conditions
    fem.apply_lifting(b, [a], [bcs])
    b.ghostUpdate(addv=PETSc.InsertMode.ADD_VALUES,
                  mode=PETSc.ScatterMode.REVERSE)
    fem.set_bc(b, bcs)

    # Solve Linear problem
    solver = PETSc.KSP().create(dolfinx.MPI.comm_world)
    solver.setType(PETSc.KSP.Type.PREONLY)
    solver.getPC().setType(PETSc.PC.Type.LU)
    solver.setOperators(A)
    uh = b.copy()
    uh.set(0)
    solver.solve(b, uh)
    uh.ghostUpdate(addv=PETSc.InsertMode.INSERT,
                   mode=PETSc.ScatterMode.FORWARD)

    # Back substitute to slave dofs
    dolfinx_mpc.backsubstitution(mpc, uh, V.dofmap)

    # Create functionspace and function for mpc vector
    Vmpc_cpp = dolfinx.cpp.function.FunctionSpace(mesh, V.element,
                                                  mpc.mpc_dofmap())
    Vmpc = dolfinx.FunctionSpace(None, V.ufl_element(), Vmpc_cpp)

    # Write solution to file
    u_h = dolfinx.Function(Vmpc)
    u_h.vector.setArray(uh.array)
    u_h.name = "u_mpc"
    dolfinx.io.XDMFFile(dolfinx.MPI.comm_world,
                        "results/uh_rot.xdmf").write(u_h)

    # Transfer data from the MPC problem to numpy arrays for comparison
    A_mpc_np = dolfinx_mpc.utils.PETScMatrix_to_global_numpy(A)
    mpc_vec_np = dolfinx_mpc.utils.PETScVector_to_global_numpy(b)

    # Solve the MPC problem using a global transformation matrix
    # and numpy solvers to get reference values

    # Generate reference matrices and unconstrained solution
    A_org = fem.assemble_matrix(a, bcs)

    A_org.assemble()
    L_org = fem.assemble_vector(lhs)
    fem.apply_lifting(L_org, [a], [bcs])
    L_org.ghostUpdate(addv=PETSc.InsertMode.ADD_VALUES,
                      mode=PETSc.ScatterMode.REVERSE)
    fem.set_bc(L_org, bcs)

    # Create global transformation matrix
    K = dolfinx_mpc.utils.create_transformation_matrix(V.dim(), slaves,
                                                       masters, coeffs,
                                                       offsets)
    # Create reduced A
    A_global = dolfinx_mpc.utils.PETScMatrix_to_global_numpy(A_org)

    reduced_A = np.matmul(np.matmul(K.T, A_global), K)
    # Created reduced L
    vec = dolfinx_mpc.utils.PETScVector_to_global_numpy(L_org)
    reduced_L = np.dot(K.T, vec)
    # Solve linear system
    d = np.linalg.solve(reduced_A, reduced_L)
    # Back substitution to full solution vector
    uh_numpy = np.dot(K, d)
    # Compare LHS, RHS and solution with reference values
    dolfinx_mpc.utils.compare_matrices(reduced_A, A_mpc_np, slaves)
    dolfinx_mpc.utils.compare_vectors(reduced_L, mpc_vec_np, slaves)
    assert np.allclose(uh.array, uh_numpy[uh.owner_range[0]:
                                          uh.owner_range[1]])
    print(uh.norm())


if __name__ == "__main__":
    demo_stacked_cubes(theta=0, gmsh=False, triangle=True)
    # FIXME: Does not work due to collision detection
    # demo_stacked_cubes(theta=0, gmsh=False, triangle=False)
    demo_stacked_cubes(theta=0, gmsh=True)
    demo_stacked_cubes(theta=np.pi/7, gmsh=True)<|MERGE_RESOLUTION|>--- conflicted
+++ resolved
@@ -55,7 +55,7 @@
                 filename = "meshes/mesh_quad.xdmf"
 
     with dolfinx.io.XDMFFile(dolfinx.MPI.comm_world,
-                             "meshes/mesh_rot.xdmf") as xdmf:
+                             filename) as xdmf:
         mesh = xdmf.read_mesh()
     fdim = mesh.topology.dim - 1
 
@@ -66,56 +66,47 @@
     bottom_points = np.dot(r_matrix, np.array([[0, 0, 0], [1, 0, 0],
                                                [1, 1, 0], [0, 1, 0]]).T)
     bottom = find_line_function(bottom_points[:, 0], bottom_points[:, 1])
-    bottom_facets = dmesh.locate_entities_geometrical(
+    bottom_facets = dolfinx.mesh.locate_entities_geometrical(
         mesh, fdim, bottom, boundary_only=True)
 
     top_points = np.dot(r_matrix, np.array([[0, 1, 0], [1, 1, 0],
                                             [1, 2, 0], [0, 2, 0]]).T)
     top = find_line_function(top_points[:, 2], top_points[:, 3])
-    top_facets = dmesh.locate_entities_geometrical(
+    top_facets = dolfinx.mesh.locate_entities_geometrical(
         mesh, fdim, top, boundary_only=True)
 
     left_side = find_line_function(top_points[:, 0], top_points[:, 3])
-<<<<<<< HEAD
+    left_facets = dolfinx.mesh.locate_entities_geometrical(
+        mesh, fdim, left_side, boundary_only=True)
+
     right_side = find_line_function(top_points[:, 1], top_points[:, 2])
-
-    with dolfinx.io.XDMFFile(dolfinx.MPI.comm_world,
-                             filename) as xdmf:
-        mesh = xdmf.read_mesh()
-
-    V = dolfinx.VectorFunctionSpace(mesh, ("Lagrange", 1))
-
-    # Traction on top of domain
+    right_facets = dolfinx.mesh.locate_entities_geometrical(
+        mesh, fdim, right_side, boundary_only=True)
+
+    interface = find_line_function(bottom_points[:, 2], bottom_points[:, 3])
+    i_facets = dolfinx.mesh.locate_entities_geometrical(
+        mesh, fdim, interface, boundary_only=True)
+
+    top_cube = over_line(bottom_points[:, 2], bottom_points[:, 3])
 
     tdim = mesh.topology.dim
-    cf = dolfinx.MeshFunction("size_t", mesh, tdim, 0)
     num_cells = mesh.num_entities(tdim)
     cell_midpoints = dolfinx.cpp.mesh.midpoints(mesh, tdim,
                                                 range(num_cells))
     top_cube_marker = 3
+    indices = []
+    values = []
     for cell_index in range(num_cells):
         if top_cube(cell_midpoints[cell_index]):
-            cf.values[cell_index] = top_cube_marker
-    dolfinx.io.VTKFile("results/cf.pvd").write(cf)
+            indices.append(cell_index)
+            values.append(top_cube_marker)
+    ct = dolfinx.mesh.MeshTags(mesh, fdim, np.array(
+        indices, dtype=np.intc), np.array(values, dtype=np.intc))
     fdim = mesh.topology.dim - 1
-    markers = {top: 3, interface: 4, bottom: 5, left_side: 6, right_side: 7}
-    mf = dolfinx.MeshFunction("size_t", mesh, fdim, 0)
-    for key in markers.keys():
-        mf.mark(key, markers[key])
-
-=======
-    left_facets = dmesh.locate_entities_geometrical(
-        mesh, fdim, left_side, boundary_only=True)
-
-    interface = find_line_function(bottom_points[:, 2], bottom_points[:, 3])
-    i_facets = dmesh.locate_entities_geometrical(
-        mesh, fdim, interface, boundary_only=True)
-
-    # Cell function identifiers
-    top_cube = over_line(bottom_points[:, 2], bottom_points[:, 3])
 
     # Create meshtags for facet data
-    markers = {3: top_facets, 4: i_facets, 5: bottom_facets, 6: left_facets}
+    markers = {3: top_facets, 4: i_facets,
+               5: bottom_facets, 6: left_facets, 7: right_facets}
     indices = np.array([], dtype=np.intc)
     values = np.array([], dtype=np.intc)
 
@@ -127,13 +118,9 @@
                                indices, values)
 
     V = dolfinx.VectorFunctionSpace(mesh, ("Lagrange", 1))
-
-    # Move top in y-dir
     V0 = V.sub(0).collapse()
     V1 = V.sub(1).collapse()
 
-    # dolfinx.io.VTKFile("mt.pvd").write(mt)
->>>>>>> 04f38e38
     g_vec = np.dot(r_matrix, [0, -1.25e2, 0])
     g = dolfinx.Constant(mesh, g_vec[:2])
 
@@ -141,14 +128,7 @@
     u_bc = dolfinx.function.Function(V)
     with u_bc.vector.localForm() as u_local:
         u_local.set(0.0)
-<<<<<<< HEAD
-    bottom_facets = np.flatnonzero(mf.values == markers[bottom])
-    bottom_dofs = fem.locate_dofs_topological(V, fdim, bottom_facets)
-    bc_bottom = fem.DirichletBC(u_bc, bottom_dofs)
-    bcs = [bc_bottom]
-=======
-    bottom_facets = dmesh.locate_entities_geometrical(
-        mesh, fdim, bottom, boundary_only=True)
+
     bottom_dofs = fem.locate_dofs_topological(V, fdim, bottom_facets)
     bc_bottom = fem.DirichletBC(u_bc, bottom_dofs)
 
@@ -163,11 +143,6 @@
     # bc_top = fem.DirichletBC(u_top, top_dofs)
     bcs = [bc_bottom]  # , bc_top]
 
-    # Define variational problem
-    u = ufl.TrialFunction(V)
-    v = ufl.TestFunction(V)
->>>>>>> 04f38e38
-
     # Elasticity parameters
     E = 1.0e3
     nu = 0
@@ -188,147 +163,9 @@
     lhs = ufl.inner(dolfinx.Constant(mesh, (0, 0)), v)*ufl.dx\
         + ufl.inner(g, v)*ds
 
-<<<<<<< HEAD
     # Create standard master slave relationsship
     slaves, masters, coeffs, offsets = find_master_slave_relationship(
-        V, (mf, 4), (cf, 3))
-=======
-    # Create MPC
-    slaves = []
-    masters = []
-    coeffs = []
-    offsets = [0]
-
-    # Slicing of list is due to the fact that we only require y-components
-    interface_x_dofs = fem.locate_dofs_topological((V.sub(0), V0),
-                                                   fdim, i_facets)[:, 0]
-    interface_y_dofs = fem.locate_dofs_topological((V.sub(1), V1),
-                                                   fdim,
-                                                   i_facets)[:, 0]
-
-    # Get some cell info
-    global_indices = V.dofmap.index_map.global_indices(False)
-    num_cells = mesh.num_entities(mesh.topology.dim)
-    cell_midpoints = dolfinx.cpp.mesh.midpoints(mesh, mesh.topology.dim,
-                                                range(num_cells))
-    cmap = fem.create_coordinate_map(mesh.ufl_domain())
-    mesh.geometry.coord_mapping = cmap
-    x_coords = V.tabulate_dof_coordinates()
-    tree = geometry.BoundingBoxTree(mesh, mesh.topology.dim)
-    mesh.create_connectivity(mesh.topology.dim, mesh.topology.dim-1)
-    mesh.create_connectivity(mesh.topology.dim-1, mesh.topology.dim)
-    cell_to_facet = mesh.topology.connectivity(mesh.topology.dim,
-                                               mesh.topology.dim-1)
-    nh = dolfinx_mpc.facet_normal_approximation(V, mt, 4)
-    n_vec = nh.vector.getArray()
-    # dolfinx.io.VTKFile("results/nh.pvd").write(nh)
-
-    # Set normal sliding of a single on the left side of the cube to zero to
-    # avoid translational invariant problem
-    left_dofs_x = fem.locate_dofs_topological(
-        (V.sub(0), V0), fdim, left_facets)[:, 0]
-    left_dofs_y = fem.locate_dofs_topological(
-        (V.sub(1), V1), fdim, left_facets)[:, 0]
-
-    top_cube_left_x = np.flatnonzero(top_cube(x_coords[left_dofs_x].T))
-    top_cube_left_y = np.flatnonzero(top_cube(x_coords[left_dofs_y].T))
-    slip = False
-    n_left = dolfinx_mpc.facet_normal_approximation(V, mt, 6)
-    n_left_vec = n_left.vector.getArray()
-    # dolfinx.io.VTKFile("results/nleft.pvd").write(n_left)
-
-    for id_x in top_cube_left_x:
-        x_dof = left_dofs_x[id_x]
-        corner_1 = np.allclose(x_coords[x_dof], top_points[:, 0])
-        corner_2 = np.allclose(x_coords[x_dof], top_points[:, 3])
-        if corner_1 or corner_2:
-            continue
-        for id_y in top_cube_left_y:
-            y_dof = left_dofs_y[id_y]
-            same_coord = np.allclose(x_coords[x_dof], x_coords[y_dof])
-            corner_1 = np.allclose(x_coords[y_dof], top_points[:, 0])
-            corner_2 = np.allclose(x_coords[y_dof], top_points[:, 3])
-            if not corner_1 and not corner_2 and same_coord:
-                slaves.append(global_indices[x_dof])
-                masters.append(global_indices[y_dof])
-                coeffs.append(-n_left_vec[y_dof] /
-                              n_left_vec[x_dof])
-                offsets.append(len(masters))
-                slip = True
-                break
-        if slip:
-            break
-    for cell_index in range(num_cells):
-        midpoint = cell_midpoints[cell_index]
-        cell_dofs = V.dofmap.cell_dofs(cell_index)
-
-        # Check if any dofs in cell is on interface
-        has_dofs_on_interface = np.isin(cell_dofs, interface_y_dofs)
-        x_on_interface = np.isin(cell_dofs, interface_x_dofs)
-        local_x_indices = np.flatnonzero(x_on_interface)
-
-        if np.any(has_dofs_on_interface):
-            local_indices = np.flatnonzero(has_dofs_on_interface)
-            for dof_index in local_indices:
-                slave_l = cell_dofs[dof_index]
-                slave_coords = x_coords[slave_l]
-                is_slave_cell = not top_cube(midpoint)
-                global_slave = global_indices[slave_l]
-                if is_slave_cell and global_slave not in slaves:
-                    slaves.append(global_slave)
-                    # Find corresponding x-coordinate of this slave
-                    master_x = -1
-                    for x_index in local_x_indices:
-                        if np.allclose(x_coords[cell_dofs[x_index]],
-                                       x_coords[slave_l]):
-                            master_x = cell_dofs[x_index]
-                            break
-                    assert master_x != -1
-                    global_first_master = global_indices[master_x]
-                    global_first_coeff = -\
-                        n_vec[master_x]/n_vec[slave_l]
-                    masters.append(global_first_master)
-                    coeffs.append(global_first_coeff)
-                    # Need some parallel comm here
-                    # Now find which master cell is close to the slave dof
-                    possible_cells = comp_col_pts(tree, slave_coords)
-                    for other_index in possible_cells[0]:
-                        facets = cell_to_facet.links(other_index)
-                        facet_in_cell = np.any(np.isin(facets,
-                                                       i_facets))
-                        other_dofs = V.dofmap.cell_dofs(other_index)
-                        dofs_on_interface = np.isin(other_dofs,
-                                                    interface_y_dofs)
-                        other_midpoint = cell_midpoints[other_index]
-                        is_master_cell = ((other_index != cell_index) and
-                                          np.any(dofs_on_interface) and
-                                          top_cube(other_midpoint) and
-                                          facet_in_cell)
-
-                        if is_master_cell:
-                            # Get basis values, and add coeffs of sub space 1
-                            # to masters with corresponding coeff
-                            basis_values = get_basis(V._cpp_object,
-                                                     slave_coords, other_index)
-                            flatten_values = np.sum(basis_values, axis=1)
-                            for local_idx, dof in enumerate(other_dofs):
-                                if not np.isclose(flatten_values[local_idx],
-                                                  0):
-
-                                    masters.append(global_indices[dof])
-                                    local_coeff = flatten_values[local_idx]
-                                    # Check if x coordinate scale by normal y
-                                    if dof in interface_x_dofs:
-                                        local_coeff *= (n_vec[master_x] /
-                                                        n_vec[slave_l])
-
-                                    coeffs.append(local_coeff)
-                            offsets.append(len(masters))
-                            break
-
-    slaves, masters, coeffs, offsets = (np.array(slaves), np.array(masters),
-                                        np.array(coeffs), np.array(offsets))
->>>>>>> 04f38e38
+        V, (mt, 4), (ct, 3))
 
     # Set normal sliding of a single on each side of the cube to zero to
     # avoid translational invariant problem
@@ -349,8 +186,9 @@
         V0 = V.sub(0).collapse()
         V1 = V.sub(1).collapse()
         m_side, s_side, c_side, o_side = [], [], [], []
-        for key, corners in zip([left_side, right_side], [[0, 3], [1, 2]]):
-            side_facets = np.flatnonzero(mf.values == markers[key])
+        for key, corners in zip([6, 7], [[0, 3], [1, 2]]):
+            local_side_facets = np.flatnonzero(mt.values == key)
+            side_facets = mt.indices[local_side_facets]
 
             dofs_x = fem.locate_dofs_topological(
                 (V.sub(0), V0), fdim, side_facets)[:, 0]
@@ -359,11 +197,10 @@
 
             top_cube_side_x = np.flatnonzero(top_cube(x_coords[dofs_x].T))
             top_cube_side_y = np.flatnonzero(top_cube(x_coords[dofs_y].T))
+
             slip = False
-            n_side = dolfinx_mpc.facet_normal_approximation(
-                V, mf, markers[key])
+            n_side = dolfinx_mpc.facet_normal_approximation(V, mt, key)
             n_side_vec = n_side.vector.getArray()
-
             for id_x in top_cube_side_x:
                 x_dof = dofs_x[id_x]
                 corner_1 = np.allclose(
@@ -395,10 +232,12 @@
         m_side = np.array(m_side, dtype=np.int64)
         s_side = np.array(s_side, dtype=np.int64)
         o_side = np.array(o_side, dtype=np.int64)
+
         masters = np.append(masters, m_side)
         slaves = np.append(slaves, s_side)
         coeffs = np.append(coeffs, c_side)
         offsets = np.append(offsets, o_side)
+
     mpc = dolfinx_mpc.cpp.mpc.MultiPointConstraint(V._cpp_object, slaves,
                                                    masters, coeffs, offsets)
 

# Copyright (C) 2020 Jørgen S. Dokken
#
# This file is part of DOLFINX_MPC
#
# SPDX-License-Identifier:    MIT
#
# Create constraint between two bodies that are not in contact
from __future__ import annotations

from pathlib import Path

from mpi4py import MPI

import basix.ufl
import gmsh
import numpy as np
from dolfinx import default_scalar_type
from dolfinx.fem import Constant, Function, dirichletbc, functionspace, locate_dofs_topological
from dolfinx.io import XDMFFile, gmshio
<<<<<<< HEAD
from ufl import (Identity, Measure, SpatialCoordinate, TestFunction,
                 TrialFunction, as_vector, grad, inner, sym, tr)
=======
from ufl import (
    Identity,
    Measure,
    SpatialCoordinate,
    TestFunction,
    TrialFunction,
    as_vector,
    grad,
    inner,
    sym,
    tr,
)
>>>>>>> 41e6a6c6

from dolfinx_mpc import LinearProblem, MultiPointConstraint
from dolfinx_mpc.utils import (
    create_point_to_point_constraint,
    determine_closest_block,
    rigid_motions_nullspace,
)

# Mesh parameters for creating a mesh consisting of two spheres,
# Sphere(r2)\Sphere(r1) and Sphere(r_0)
r0, r0_tag = 0.4, 1
r1, r1_tag = 0.5, 2
r2, r2_tag = 0.8, 3
outer_tag = 1
inner_tag = 2
assert r0 < r1 and r1 < r2


gmsh.initialize()
if MPI.COMM_WORLD.rank == 0:
    gmsh.clear()

    # Create Sphere(r2)\Sphere(r1)
    p0 = gmsh.model.occ.addPoint(0, 0, 0)
    outer_sphere = gmsh.model.occ.addSphere(0, 0, 0, r2)
    mid_sphere = gmsh.model.occ.addSphere(0, 0, 0, r1)
    hollow_sphere = gmsh.model.occ.cut([(3, outer_sphere)], [(3, mid_sphere)])
    # Create Sphere(r0)
    inner_sphere = gmsh.model.occ.addSphere(0, 0, 0, r0)

    gmsh.model.occ.synchronize()

    # Add physical tags for volumes
    gmsh.model.addPhysicalGroup(hollow_sphere[0][0][0], [hollow_sphere[0][0][1]], tag=outer_tag)
    gmsh.model.setPhysicalName(hollow_sphere[0][0][0], 1, "Hollow sphere")
    gmsh.model.addPhysicalGroup(3, [inner_sphere], tag=inner_tag)
    gmsh.model.setPhysicalName(3, 2, "Inner sphere")

    # Add physical tags for surfaces
    r1_surface, r2_surface = [], []
    hollow_boundary = gmsh.model.getBoundary(hollow_sphere[0], oriented=False)
    inner_boundary = gmsh.model.getBoundary([(3, inner_sphere)], oriented=False)
    for boundary in hollow_boundary:
        bbox = gmsh.model.getBoundingBox(boundary[0], boundary[1])
        if np.isclose(max(bbox), r1):
            r1_surface.append(boundary[1])
        elif np.isclose(max(bbox), r2):
            r2_surface.append(boundary[1])
    gmsh.model.addPhysicalGroup(inner_boundary[0][0], [inner_boundary[0][1]], r0_tag)
    gmsh.model.setPhysicalName(inner_boundary[0][0], r0_tag, "Inner boundary")
    gmsh.model.addPhysicalGroup(2, r1_surface, r1_tag)
    gmsh.model.setPhysicalName(2, r1_tag, "Mid boundary")
    gmsh.model.addPhysicalGroup(2, r2_surface, r2_tag)
    gmsh.model.setPhysicalName(2, r2_tag, "Outer boundary")

    # Set mesh resolution
    res_inner = r0 / 5
    res_outer = (r1 + r2) / 5
    gmsh.model.occ.synchronize()
    gmsh.model.mesh.field.add("Distance", 1)
    gmsh.model.mesh.field.setNumbers(1, "NodesList", [p0])
    gmsh.model.mesh.field.add("Threshold", 2)
    gmsh.model.mesh.field.setNumber(2, "IField", 1)
    gmsh.model.mesh.field.setNumber(2, "LcMin", res_inner)
    gmsh.model.mesh.field.setNumber(2, "LcMax", res_outer)
    gmsh.model.mesh.field.setNumber(2, "DistMin", r0)
    gmsh.model.mesh.field.setNumber(2, "DistMax", r1)
    gmsh.model.mesh.field.add("Threshold", 3)
    gmsh.model.mesh.field.setNumber(3, "IField", 1)
    gmsh.model.mesh.field.setNumber(3, "LcMin", res_outer)
    gmsh.model.mesh.field.setNumber(3, "LcMax", res_outer)
    gmsh.model.mesh.field.setNumber(3, "DistMin", r1)
    gmsh.model.mesh.field.setNumber(3, "DistMax", r2)
    gmsh.model.mesh.field.add("Min", 4)
    gmsh.model.mesh.field.setNumbers(4, "FieldsList", [2, 3])
    gmsh.model.mesh.field.setAsBackgroundMesh(4)
    # Generate mesh
    gmsh.model.mesh.generate(3)
    gmsh.option.setNumber("General.Terminal", 1)
    gmsh.model.mesh.optimize("Netgen")
    gmsh.model.mesh.setOrder(2)


mesh, ct, ft = gmshio.model_to_mesh(gmsh.model, MPI.COMM_WORLD, 0, gdim=3)

gmsh.clear()
gmsh.finalize()
MPI.COMM_WORLD.barrier()

V = functionspace(mesh, ("Lagrange", 1, (mesh.geometry.dim,)))

tdim = mesh.topology.dim
fdim = tdim - 1

DG0 = functionspace(mesh, ("DG", 0))
mesh.topology.create_connectivity(tdim, tdim)
outer_dofs = locate_dofs_topological(DG0, tdim, ct.find(outer_tag))
inner_dofs = locate_dofs_topological(DG0, tdim, ct.find(inner_tag))

# Elasticity parameters
E_outer = 1e3
E_inner = 1e5
nu_outer = 0.3
nu_inner = 0.1
mu = Function(DG0)
lmbda = Function(DG0)
with mu.vector.localForm() as local:
    local.array[inner_dofs] = E_inner / (2 * (1 + nu_inner))
    local.array[outer_dofs] = E_outer / (2 * (1 + nu_outer))
with lmbda.vector.localForm() as local:
    local.array[inner_dofs] = E_inner * nu_inner / ((1 + nu_inner) * (1 - 2 * nu_inner))
    local.array[outer_dofs] = E_outer * nu_outer / ((1 + nu_outer) * (1 - 2 * nu_outer))
mu.vector.destroy()
lmbda.vector.destroy()

# Stress computation


def sigma(v):
    return 2.0 * mu * sym(grad(v)) + lmbda * tr(sym(grad(v))) * Identity(len(v))


# Define variational problem
u = TrialFunction(V)
v = TestFunction(V)
dx = Measure("dx", domain=mesh, subdomain_data=ct)
a = inner(sigma(u), grad(v)) * dx
x = SpatialCoordinate(mesh)
rhs = inner(Constant(mesh, default_scalar_type((0, 0, 0))), v) * dx
rhs += inner(Constant(mesh, default_scalar_type((0.01, 0.02, 0))), v) * dx(outer_tag)
rhs += inner(as_vector((0, 0, -9.81e-2)), v) * dx(inner_tag)


# Create dirichletbc
owning_processor, bc_dofs = determine_closest_block(V, -np.array([-r2, 0, 0]))
bc_dofs = [] if bc_dofs is None else bc_dofs

u_fixed = np.array([0, 0, 0], dtype=default_scalar_type)
bc_fixed = dirichletbc(u_fixed, np.asarray(bc_dofs, dtype=np.int32), V)
bcs = [bc_fixed]

# Create point to point constraints
mpc = MultiPointConstraint(V)
signs = [-1, 1]
axis = [0, 1]
for i in axis:
    for s in signs:
        r0_point = np.zeros(3)
        r1_point = np.zeros(3)
        r0_point[i] = s * r0
        r1_point[i] = s * r1
        sl, ms, co, ow, off = create_point_to_point_constraint(V, r1_point, r0_point)
        mpc.add_constraint(V, sl, ms, co, ow, off)
mpc.finalize()

# Create nullspace
null_space = rigid_motions_nullspace(mpc.function_space)

ksp_rtol = 5e2 * np.finfo(default_scalar_type).resolution
petsc_options = {
    "ksp_rtol": ksp_rtol,
    "pc_type": "gamg",
    "pc_gamg_type": "agg",
    "pc_gamg_coarse_eq_limit": 1000,
    "pc_gamg_sym_graph": True,
    "mg_levels_ksp_type": "chebyshev",
    "mg_levels_pc_type": "jacobi",
    "mg_levels_esteig_ksp_type": "cg",
    "matptap_via": "scalable",
    "pc_gamg_square_graph": 2,
    "pc_gamg_threshold": 0.02,
    # ,"help": None, "ksp_view": None
}
problem = LinearProblem(a, rhs, mpc, bcs=bcs, petsc_options=petsc_options)

# Build near nullspace
null_space = rigid_motions_nullspace(mpc.function_space)
problem.A.setNearNullSpace(null_space)
u_h = problem.solve()

it = problem.solver.getIterationNumber()

unorm = u_h.vector.norm()
if MPI.COMM_WORLD.rank == 0:
    print("Number of iterations: {0:d}".format(it))

# Write solution to file
V_out = functionspace(
    mesh,
    basix.ufl.element(
        "Lagrange",
        mesh.topology.cell_name(),
        mesh.geometry.cmap.degree,
        lagrange_variant=basix.LagrangeVariant(mesh.geometry.cmap.variant),
        shape=(V.dofmap.bs,),
    ),
)
u_out = Function(V_out)
u_out.interpolate(u_h)
u_out.name = "uh"
out_path = Path("results")
out_path.mkdir(exist_ok=True, parents=True)
with XDMFFile(mesh.comm, out_path / "demo_elasticity_disconnect.xdmf", "w") as xdmf:
    xdmf.write_mesh(mesh)
    xdmf.write_function(u_out)<|MERGE_RESOLUTION|>--- conflicted
+++ resolved
@@ -17,10 +17,6 @@
 from dolfinx import default_scalar_type
 from dolfinx.fem import Constant, Function, dirichletbc, functionspace, locate_dofs_topological
 from dolfinx.io import XDMFFile, gmshio
-<<<<<<< HEAD
-from ufl import (Identity, Measure, SpatialCoordinate, TestFunction,
-                 TrialFunction, as_vector, grad, inner, sym, tr)
-=======
 from ufl import (
     Identity,
     Measure,
@@ -33,7 +29,6 @@
     sym,
     tr,
 )
->>>>>>> 41e6a6c6
 
 from dolfinx_mpc import LinearProblem, MultiPointConstraint
 from dolfinx_mpc.utils import (

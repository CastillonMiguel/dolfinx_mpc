# This demo program solves Poisson's equation
#
#     - div grad u(x, y) = f(x, y)
#
# on the unit square with homogeneous Dirichlet boundary conditions
# at y = 0, 1 and periodic boundary conditions at x = 0, 1.
#
# Original implementation in DOLFIN by Kristian B. Oelgaard and Anders Logg
# This implementation can be found at:
# https://bitbucket.org/fenics-project/dolfin/src/master/python/demo/documented/periodic/demo_periodic.py
#
# Copyright (C) Jørgen S. Dokken 2020-2022.
#
# This file is part of DOLFINX_MPCX.
#
# SPDX-License-Identifier:    MIT
from __future__ import annotations

from pathlib import Path
from typing import Dict, Union

from mpi4py import MPI

import dolfinx.fem as fem
import numpy as np
import scipy.sparse.linalg
from dolfinx import default_scalar_type
from dolfinx.common import Timer, TimingType, list_timings
from dolfinx.io import VTXWriter
<<<<<<< HEAD
from dolfinx.mesh import (CellType, create_unit_cube, locate_entities_boundary,
                          meshtags)
=======
from dolfinx.mesh import CellType, create_unit_cube, locate_entities_boundary, meshtags
>>>>>>> 41e6a6c6
from numpy.typing import NDArray
from ufl import (
    SpatialCoordinate,
    TestFunction,
    TrialFunction,
    as_vector,
    dx,
    exp,
    grad,
    inner,
    pi,
    sin,
)

import dolfinx_mpc.utils
from dolfinx_mpc import LinearProblem

# Get PETSc int and scalar types
complex_mode = True if np.dtype(default_scalar_type).kind == "c" else False


def demo_periodic3D(celltype: CellType):
    # Create mesh and finite element
    if celltype == CellType.tetrahedron:
        # Tet setup
        N = 10
        mesh = create_unit_cube(MPI.COMM_WORLD, N, N, N)
        V = fem.functionspace(mesh, ("Lagrange", 1, (mesh.geometry.dim,)))
    else:
        # Hex setup
        N = 10
        mesh = create_unit_cube(MPI.COMM_WORLD, N, N, N, CellType.hexahedron)
        V = fem.functionspace(mesh, ("Lagrange", 2, (mesh.geometry.dim,)))
    tol = float(5e2 * np.finfo(default_scalar_type).resolution)

    def dirichletboundary(x: NDArray[Union[np.float32, np.float64]]) -> NDArray[np.bool_]:
        return np.logical_or(
            np.logical_or(np.isclose(x[1], 0, atol=tol), np.isclose(x[1], 1, atol=tol)),
            np.logical_or(np.isclose(x[2], 0, atol=tol), np.isclose(x[2], 1, atol=tol)),
        )

    # Create Dirichlet boundary condition
    zero = default_scalar_type([0, 0, 0])
    geometrical_dofs = fem.locate_dofs_geometrical(V, dirichletboundary)
    bc = fem.dirichletbc(zero, geometrical_dofs, V)
    bcs = [bc]

    def PeriodicBoundary(x):
        """
        Full surface minus dofs constrained by BCs
        """
        return np.isclose(x[0], 1, atol=tol)

    facets = locate_entities_boundary(mesh, mesh.topology.dim - 1, PeriodicBoundary)
    arg_sort = np.argsort(facets)
    mt = meshtags(mesh, mesh.topology.dim - 1, facets[arg_sort], np.full(len(facets), 2, dtype=np.int32))

    def periodic_relation(x):
        out_x = np.zeros(x.shape)
        out_x[0] = 1 - x[0]
        out_x[1] = x[1]
        out_x[2] = x[2]
        return out_x

    with Timer("~~Periodic: Compute mpc condition"):
        mpc = dolfinx_mpc.MultiPointConstraint(V)
        mpc.create_periodic_constraint_topological(V.sub(0), mt, 2, periodic_relation, bcs, default_scalar_type(1))
        mpc.finalize()
    # Define variational problem
    u = TrialFunction(V)
    v = TestFunction(V)
    a = inner(grad(u), grad(v)) * dx

    x = SpatialCoordinate(mesh)
    dx_ = x[0] - 0.9
    dy_ = x[1] - 0.5
    dz_ = x[2] - 0.1
    f = as_vector(
        (
            x[0] * sin(5.0 * pi * x[1]) + 1.0 * exp(-(dx_ * dx_ + dy_ * dy_ + dz_ * dz_) / 0.02),
            0.1 * dx_ * dz_,
            0.1 * dx_ * dy_,
        )
    )

    rhs = inner(f, v) * dx

    petsc_options: Dict[str, Union[str, float, int]]
    if complex_mode or default_scalar_type == np.float32:
        petsc_options = {"ksp_type": "preonly", "pc_type": "lu"}
    else:
        petsc_options = {
            "ksp_type": "cg",
            "ksp_rtol": str(tol),
            "pc_type": "hypre",
            "pc_hypre_type": "boomeramg",
            "pc_hypre_boomeramg_max_iter": 1,
            "pc_hypre_boomeramg_cycle_type": "v",
            "pc_hypre_boomeramg_print_statistics": 1,
        }

    problem = LinearProblem(a, rhs, mpc, bcs, petsc_options=petsc_options)
    u_h = problem.solve()

    # --------------------VERIFICATION-------------------------
    print("----Verification----")
    u_ = fem.Function(V)
    u_.x.array[:] = 0
    org_problem = fem.petsc.LinearProblem(a, rhs, u=u_, bcs=bcs, petsc_options=petsc_options)
    with Timer("~Periodic: Unconstrained solve"):
        org_problem.solve()
        it = org_problem.solver.getIterationNumber()
    print(f"Unconstrained solver iterations: {it}")

    # Write solutions to file
    ext = "tet" if celltype == CellType.tetrahedron else "hex"
    u_.name = "u_" + ext + "_unconstrained"

    # NOTE: Workaround as tabulate dof coordinates does not like extra ghosts
    u_out = fem.Function(V)
    old_local = u_out.x.index_map.size_local * u_out.x.block_size
    old_ghosts = u_out.x.index_map.num_ghosts * u_out.x.block_size
    mpc_local = u_h.x.index_map.size_local * u_h.x.block_size
    assert old_local == mpc_local
    u_out.x.array[: old_local + old_ghosts] = u_h.x.array[: mpc_local + old_ghosts]
    u_out.name = "u_" + ext
    outdir = Path("results")
    outdir.mkdir(exist_ok=True, parents=True)
    fname = outdir / f"demo_periodic3d_{ext}.bp"
    out_periodic = VTXWriter(mesh.comm, fname, u_out, engine="BP4")
    out_periodic.write(0)
    out_periodic.close()

    root = 0
    with Timer("~Demo: Verification"):
        dolfinx_mpc.utils.compare_mpc_lhs(org_problem.A, problem.A, mpc, root=root)
        dolfinx_mpc.utils.compare_mpc_rhs(org_problem.b, problem.b, mpc, root=root)
        is_complex = np.issubdtype(default_scalar_type, np.complexfloating)  # type: ignore
        scipy_dtype = np.complex128 if is_complex else np.float64
        # Gather LHS, RHS and solution on one process
        A_csr = dolfinx_mpc.utils.gather_PETScMatrix(org_problem.A, root=root)
        K = dolfinx_mpc.utils.gather_transformation_matrix(mpc, root=root)
        L_np = dolfinx_mpc.utils.gather_PETScVector(org_problem.b, root=root)
        u_mpc = dolfinx_mpc.utils.gather_PETScVector(u_h.vector, root=root)
        if MPI.COMM_WORLD.rank == root:
            KTAK = K.T.astype(scipy_dtype) * A_csr.astype(scipy_dtype) * K.astype(scipy_dtype)
            reduced_L = K.T.astype(scipy_dtype) @ L_np.astype(scipy_dtype)
            # Solve linear system
            d = scipy.sparse.linalg.spsolve(KTAK, reduced_L)
            # Back substitution to full solution vector
            uh_numpy = K.astype(scipy_dtype) @ d.astype(scipy_dtype)
            assert np.allclose(uh_numpy.astype(u_mpc.dtype), u_mpc, rtol=tol, atol=tol)


if __name__ == "__main__":
    for celltype in [CellType.hexahedron, CellType.tetrahedron]:
        demo_periodic3D(celltype)
    list_timings(MPI.COMM_WORLD, [TimingType.wall])<|MERGE_RESOLUTION|>--- conflicted
+++ resolved
@@ -27,12 +27,7 @@
 from dolfinx import default_scalar_type
 from dolfinx.common import Timer, TimingType, list_timings
 from dolfinx.io import VTXWriter
-<<<<<<< HEAD
-from dolfinx.mesh import (CellType, create_unit_cube, locate_entities_boundary,
-                          meshtags)
-=======
 from dolfinx.mesh import CellType, create_unit_cube, locate_entities_boundary, meshtags
->>>>>>> 41e6a6c6
 from numpy.typing import NDArray
 from ufl import (
     SpatialCoordinate,

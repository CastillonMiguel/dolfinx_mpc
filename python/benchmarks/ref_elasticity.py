# Copyright (C) 2020 Jørgen S. Dokken
#
# This file is part of DOLFINX_MPC
#
# SPDX-License-Identifier:    MIT
from __future__ import annotations

import resource
from argparse import ArgumentDefaultsHelpFormatter, ArgumentParser
from pathlib import Path
from time import perf_counter
from typing import Optional

from mpi4py import MPI
from petsc4py import PETSc

import basix.ufl
import h5py
import numpy as np
from dolfinx import default_scalar_type
from dolfinx.common import Timer, TimingType, list_timings
from dolfinx.fem import (
    Constant,
    Function,
    dirichletbc,
    form,
    functionspace,
    locate_dofs_topological,
)
from dolfinx.fem.petsc import apply_lifting, assemble_matrix, assemble_vector, set_bc
from dolfinx.io import XDMFFile
from dolfinx.log import LogLevel, log, set_log_level
<<<<<<< HEAD
from dolfinx.mesh import (CellType, create_unit_cube, locate_entities_boundary,
                          meshtags, refine)
from ufl import (Identity, SpatialCoordinate, TestFunction, TrialFunction,
                 as_vector, ds, dx, grad, inner, sym, tr)
=======
from dolfinx.mesh import CellType, create_unit_cube, locate_entities_boundary, meshtags, refine
from ufl import (
    Identity,
    SpatialCoordinate,
    TestFunction,
    TrialFunction,
    as_vector,
    ds,
    dx,
    grad,
    inner,
    sym,
    tr,
)
>>>>>>> 41e6a6c6

from dolfinx_mpc.utils import rigid_motions_nullspace


def ref_elasticity(
    tetra: bool = True,
    r_lvl: int = 0,
    out_hdf5: Optional[h5py.File] = None,
    xdmf: bool = False,
    boomeramg: bool = False,
    kspview: bool = False,
    degree: int = 1,
):
    if tetra:
        N = 3 if degree == 1 else 2
        mesh = create_unit_cube(MPI.COMM_WORLD, N, N, N)
    else:
        N = 3
        mesh = create_unit_cube(MPI.COMM_WORLD, N, N, N, CellType.hexahedron)
    for i in range(r_lvl):
        # set_log_level(LogLevel.INFO)
        N *= 2
        if tetra:
            mesh = refine(mesh, redistribute=True)
        else:
            mesh = create_unit_cube(MPI.COMM_WORLD, N, N, N, CellType.hexahedron)
        # set_log_level(LogLevel.ERROR)
    N = degree * N
    fdim = mesh.topology.dim - 1
    el = basix.ufl.element("Lagrange", mesh.topology.cell_name(), 1, shape=(mesh.geometry.dim,))
    V = functionspace(mesh, el)

    # Generate Dirichlet BC on lower boundary (Fixed)
    u_bc = Function(V)
    with u_bc.vector.localForm() as u_local:
        u_local.set(0.0)
    u_bc.vector.destroy()

    def boundaries(x):
        return np.isclose(x[0], np.finfo(float).eps)

    facets = locate_entities_boundary(mesh, fdim, boundaries)
    topological_dofs = locate_dofs_topological(V, fdim, facets)
    bc = dirichletbc(u_bc, topological_dofs)
    bcs = [bc]

    # Create traction meshtag
    def traction_boundary(x):
        return np.isclose(x[0], 1)

    t_facets = locate_entities_boundary(mesh, fdim, traction_boundary)
    facet_values = np.ones(len(t_facets), dtype=np.int32)
    arg_sort = np.argsort(t_facets)
    mt = meshtags(mesh, fdim, t_facets[arg_sort], facet_values[arg_sort])

    # Elasticity parameters
    E = default_scalar_type(1.0e4)
    nu = 0.1
    mu = Constant(mesh, E / (2.0 * (1.0 + nu)))
    lmbda = Constant(mesh, E * nu / ((1.0 + nu) * (1.0 - 2.0 * nu)))
    g = Constant(mesh, default_scalar_type((0, 0, -1e2)))
    x = SpatialCoordinate(mesh)
    f = Constant(mesh, default_scalar_type(1e4)) * as_vector((0, -((x[2] - 0.5) ** 2), (x[1] - 0.5) ** 2))

    # Stress computation
    def sigma(v):
        return 2.0 * mu * sym(grad(v)) + lmbda * tr(sym(grad(v))) * Identity(len(v))

    # Define variational problem
    u = TrialFunction(V)
    v = TestFunction(V)
    a = inner(sigma(u), grad(v)) * dx
    rhs = inner(g, v) * ds(domain=mesh, subdomain_data=mt, subdomain_id=1) + inner(f, v) * dx

    num_dofs = V.dofmap.index_map.size_global * V.dofmap.index_map_bs
    if MPI.COMM_WORLD.rank == 0:
        print("Problem size {0:d} ".format(num_dofs))

    # Generate reference matrices and unconstrained solution
    bilinear_form = form(a)
    A_org = assemble_matrix(bilinear_form, bcs)
    A_org.assemble()
    null_space_org = rigid_motions_nullspace(V)
    A_org.setNearNullSpace(null_space_org)

    linear_form = form(rhs)
    L_org = assemble_vector(linear_form)
    apply_lifting(L_org, [bilinear_form], [bcs])
    L_org.ghostUpdate(addv=PETSc.InsertMode.ADD_VALUES, mode=PETSc.ScatterMode.REVERSE)  # type: ignore
    set_bc(L_org, bcs)
    opts = PETSc.Options()  # type: ignore
    if boomeramg:
        opts["ksp_type"] = "cg"
        opts["ksp_rtol"] = 1.0e-5
        opts["pc_type"] = "hypre"
        opts["pc_hypre_type"] = "boomeramg"
        opts["pc_hypre_boomeramg_max_iter"] = 1
        opts["pc_hypre_boomeramg_cycle_type"] = "v"
        # opts["pc_hypre_boomeramg_print_statistics"] = 1

    else:
        opts["ksp_rtol"] = 1.0e-8
        opts["pc_type"] = "gamg"
        opts["pc_gamg_type"] = "agg"
        opts["pc_gamg_coarse_eq_limit"] = 1000
        opts["pc_gamg_sym_graph"] = True
        opts["mg_levels_ksp_type"] = "chebyshev"
        opts["mg_levels_pc_type"] = "jacobi"
        opts["mg_levels_esteig_ksp_type"] = "cg"
        opts["matptap_via"] = "scalable"
        opts["pc_gamg_square_graph"] = 2
        opts["pc_gamg_threshold"] = 0.02
    # opts["help"] = None # List all available options
    # opts["ksp_view"] = None # List progress of solver

    # Create solver, set operator and options
    solver = PETSc.KSP().create(mesh.comm)  # type: ignore
    solver.setFromOptions()
    solver.setOperators(A_org)

    # Solve linear problem
    u_ = Function(V)
    start = perf_counter()
    with Timer("Ref solve"):
        solver.solve(L_org, u_.vector)
    end = perf_counter()
    u_.x.scatter_forward()

    if kspview:
        solver.view()

    it = solver.getIterationNumber()
    if out_hdf5 is not None:
        d_set = out_hdf5.get("its")
        d_set[r_lvl] = it
        d_set = out_hdf5.get("num_dofs")
        d_set[r_lvl] = num_dofs
        d_set = out_hdf5.get("solve_time")
        d_set[r_lvl, MPI.COMM_WORLD.rank] = end - start

    if MPI.COMM_WORLD.rank == 0:
        print("Refinement level {0:d}, Iterations {1:d}".format(r_lvl, it))

    # List memory usage
    mem = sum(MPI.COMM_WORLD.allgather(resource.getrusage(resource.RUSAGE_SELF).ru_maxrss))
    if MPI.COMM_WORLD.rank == 0:
        print("{1:d}: Max usage after trad. solve {0:d} (kb)".format(mem, r_lvl))

    if xdmf:
        # Name formatting of functions
        u_.name = "u_unconstrained"
        outdir = Path("results")
        outdir.mkdir(exist_ok=True, parents=True)

        fname = outdir / "ref_elasticity_{0:d}.xdmf".format(r_lvl)
        with XDMFFile(mesh.comm, fname, "w") as out_xdmf:
            out_xdmf.write_mesh(mesh)
            out_xdmf.write_function(u_, 0.0, "Xdmf/Domain/Grid[@Name='{0:s}'][1]".format(mesh.name))


if __name__ == "__main__":
    parser = ArgumentParser(formatter_class=ArgumentDefaultsHelpFormatter)
    parser.add_argument("--nref", default=1, type=np.int8, dest="n_ref", help="Number of spatial refinements")
    parser.add_argument("--degree", default=1, type=np.int8, dest="degree", help="CG Function space degree")
    parser.add_argument("--xdmf", action="store_true", dest="xdmf", help="XDMF-output of function (Default false)")
    parser.add_argument("--timings", action="store_true", dest="timings", help="List timings (Default false)")
    parser.add_argument("--kspview", action="store_true", dest="kspview", help="View PETSc progress")
    parser.add_argument("-o", default="elasticity_ref.hdf5", dest="hdf5", help="Name of HDF5 output file")
    ct_parser = parser.add_mutually_exclusive_group(required=False)
    ct_parser.add_argument("--tet", dest="tetra", action="store_true", help="Tetrahedron elements")
    ct_parser.add_argument("--hex", dest="tetra", action="store_false", help="Hexahedron elements")
    solver_parser = parser.add_mutually_exclusive_group(required=False)
    solver_parser.add_argument(
        "--boomeramg",
        dest="boomeramg",
        default=True,
        action="store_true",
        help="Use BoomerAMG preconditioner (Default)",
    )
    solver_parser.add_argument("--gamg", dest="boomeramg", action="store_false", help="Use PETSc GAMG preconditioner")
    args = parser.parse_args()

    N = args.n_ref + 1

    # Setup hd5f output file
    h5f = h5py.File(args.hdf5, "w", driver="mpio", comm=MPI.COMM_WORLD)
    h5f.create_dataset("its", (N,), dtype=np.int32)
    h5f.create_dataset("num_dofs", (N,), dtype=np.int32)
    sd = h5f.create_dataset("solve_time", (N, MPI.COMM_WORLD.size), dtype=np.float64)
    solver = "BoomerAMG" if args.boomeramg else "GAMG"
    ct = "Tet" if args.tetra else "Hex"
    sd.attrs["solver"] = np.string_(solver)
    sd.attrs["degree"] = np.string_(str(int(args.degree)))
    sd.attrs["ct"] = np.string_(ct)

    # Loop over refinement levels
    for i in range(N):
        if MPI.COMM_WORLD.rank == 0:
            set_log_level(LogLevel.INFO)
            log(LogLevel.INFO, "Run {0:1d} in progress".format(i))
            set_log_level(LogLevel.ERROR)
        ref_elasticity(
            tetra=args.tetra,
            r_lvl=i,
            out_hdf5=h5f,
            xdmf=args.xdmf,
            boomeramg=args.boomeramg,
            kspview=args.kspview,
            degree=args.degree,
        )
        if args.timings and i == N - 1:
            list_timings(MPI.COMM_WORLD, [TimingType.wall])
    h5f.close()<|MERGE_RESOLUTION|>--- conflicted
+++ resolved
@@ -30,12 +30,6 @@
 from dolfinx.fem.petsc import apply_lifting, assemble_matrix, assemble_vector, set_bc
 from dolfinx.io import XDMFFile
 from dolfinx.log import LogLevel, log, set_log_level
-<<<<<<< HEAD
-from dolfinx.mesh import (CellType, create_unit_cube, locate_entities_boundary,
-                          meshtags, refine)
-from ufl import (Identity, SpatialCoordinate, TestFunction, TrialFunction,
-                 as_vector, ds, dx, grad, inner, sym, tr)
-=======
 from dolfinx.mesh import CellType, create_unit_cube, locate_entities_boundary, meshtags, refine
 from ufl import (
     Identity,
@@ -50,7 +44,6 @@
     sym,
     tr,
 )
->>>>>>> 41e6a6c6
 
 from dolfinx_mpc.utils import rigid_motions_nullspace
 
